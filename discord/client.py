--- conflicted
+++ resolved
@@ -143,19 +143,13 @@
     intents: :class:`Intents`
         The intents that you want to enable for the session. This is a way of
         disabling and enabling certain gateway events from triggering and being sent.
-<<<<<<< HEAD
-=======
         If not given, defaults to a regularly constructed :class:`Intents` class.
->>>>>>> 759fb52e
 
         .. versionadded:: 1.5
     member_cache_flags: :class:`MemberCacheFlags`
         Allows for finer control over how the library caches members.
-<<<<<<< HEAD
-=======
         If not given, defaults to cache as much as possible with the
         currently selected intents.
->>>>>>> 759fb52e
 
         .. versionadded:: 1.5
     fetch_offline_members: :class:`bool`
