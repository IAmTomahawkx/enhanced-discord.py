"""
The MIT License (MIT)

Copyright (c) 2015-present Rapptz

Permission is hereby granted, free of charge, to any person obtaining a
copy of this software and associated documentation files (the "Software"),
to deal in the Software without restriction, including without limitation
the rights to use, copy, modify, merge, publish, distribute, sublicense,
and/or sell copies of the Software, and to permit persons to whom the
Software is furnished to do so, subject to the following conditions:

The above copyright notice and this permission notice shall be included in
all copies or substantial portions of the Software.

THE SOFTWARE IS PROVIDED "AS IS", WITHOUT WARRANTY OF ANY KIND, EXPRESS
OR IMPLIED, INCLUDING BUT NOT LIMITED TO THE WARRANTIES OF MERCHANTABILITY,
FITNESS FOR A PARTICULAR PURPOSE AND NONINFRINGEMENT. IN NO EVENT SHALL THE
AUTHORS OR COPYRIGHT HOLDERS BE LIABLE FOR ANY CLAIM, DAMAGES OR OTHER
LIABILITY, WHETHER IN AN ACTION OF CONTRACT, TORT OR OTHERWISE, ARISING
FROM, OUT OF OR IN CONNECTION WITH THE SOFTWARE OR THE USE OR OTHER
DEALINGS IN THE SOFTWARE.
"""

import time
import asyncio

import discord.abc
from .permissions import Permissions
from .enums import ChannelType, try_enum, VoiceRegion
from .mixins import Hashable
from . import utils
from .asset import Asset
from .errors import ClientException, NoMoreItems, InvalidArgument

__all__ = (
    'TextChannel',
    'VoiceChannel',
    'StageChannel',
    'DMChannel',
    'CategoryChannel',
    'StoreChannel',
    'GroupChannel',
    '_channel_factory',
)

async def _single_delete_strategy(messages):
    for m in messages:
        await m.delete()

class TextChannel(discord.abc.Messageable, discord.abc.GuildChannel, Hashable):
    """Represents a Discord guild text channel.

    .. container:: operations

        .. describe:: x == y

            Checks if two channels are equal.

        .. describe:: x != y

            Checks if two channels are not equal.

        .. describe:: hash(x)

            Returns the channel's hash.

        .. describe:: str(x)

            Returns the channel's name.

    Attributes
    -----------
    name: :class:`str`
        The channel name.
    guild: :class:`Guild`
        The guild the channel belongs to.
    id: :class:`int`
        The channel ID.
    category_id: Optional[:class:`int`]
        The category channel ID this channel belongs to, if applicable.
    topic: Optional[:class:`str`]
        The channel's topic. ``None`` if it doesn't exist.
    position: :class:`int`
        The position in the channel list. This is a number that starts at 0. e.g. the
        top channel is position 0.
    last_message_id: Optional[:class:`int`]
        The last message ID of the message sent to this channel. It may
        *not* point to an existing or valid message.
    slowmode_delay: :class:`int`
        The number of seconds a member must wait between sending messages
        in this channel. A value of `0` denotes that it is disabled.
        Bots and users with :attr:`~Permissions.manage_channels` or
        :attr:`~Permissions.manage_messages` bypass slowmode.
    """

    __slots__ = ('name', 'id', 'guild', 'topic', '_state', 'nsfw',
                 'category_id', 'position', 'slowmode_delay', '_overwrites',
                 '_type', 'last_message_id')

    def __init__(self, *, state, guild, data):
        self._state = state
        self.id = int(data['id'])
        self._type = data['type']
        self._update(guild, data)

    def __repr__(self):
        attrs = [
            ('id', self.id),
            ('name', self.name),
            ('position', self.position),
            ('nsfw', self.nsfw),
            ('news', self.is_news()),
            ('category_id', self.category_id)
        ]
        joined = ' '.join('%s=%r' % t for t in attrs)
        return f'<{self.__class__.__name__} {joined}>'

    def _update(self, guild, data):
        self.guild = guild
        self.name = data['name']
        self.category_id = utils._get_as_snowflake(data, 'parent_id')
        self.topic = data.get('topic')
        self.position = data['position']
        self.nsfw = data.get('nsfw', False)
        # Does this need coercion into `int`? No idea yet.
        self.slowmode_delay = data.get('rate_limit_per_user', 0)
        self._type = data.get('type', self._type)
        self.last_message_id = utils._get_as_snowflake(data, 'last_message_id')
        self._fill_overwrites(data)

    async def _get_channel(self):
        return self

    @property
    def type(self):
        """:class:`ChannelType`: The channel's Discord type."""
        return try_enum(ChannelType, self._type)

    @property
    def _sorting_bucket(self):
        return ChannelType.text.value

<<<<<<< HEAD
    @property
    def can_send(self):
        """:class:`bool`: Checks if the bot can send messages

        .. versionadded:: 1.5.0.2"""
        return self.permissions_for(self.guild.me).send_messages

=======
    @utils.copy_doc(discord.abc.GuildChannel.permissions_for)
>>>>>>> 87e64dff
    def permissions_for(self, member):
        base = super().permissions_for(member)

        # text channels do not have voice related permissions
        denied = Permissions.voice()
        base.value &= ~denied.value
        return base

    @property
    def members(self):
        """List[:class:`Member`]: Returns all members that can see this channel."""
        return [m for m in self.guild.members if self.permissions_for(m).read_messages]

    def is_nsfw(self):
        """:class:`bool`: Checks if the channel is NSFW."""
        return self.nsfw

    def is_news(self):
        """:class:`bool`: Checks if the channel is a news channel."""
        return self._type == ChannelType.news.value

    @property
    def last_message(self):
        """Fetches the last message from this channel in cache.

        The message might not be valid or point to an existing message.

        .. admonition:: Reliable Fetching
            :class: helpful

            For a slightly more reliable method of fetching the
            last message, consider using either :meth:`history`
            or :meth:`fetch_message` with the :attr:`last_message_id`
            attribute.

        Returns
        ---------
        Optional[:class:`Message`]
            The last message in this channel or ``None`` if not found.
        """
        return self._state._get_message(self.last_message_id) if self.last_message_id else None

    async def edit(self, *, reason=None, **options):
        """|coro|

        Edits the channel.

        You must have the :attr:`~Permissions.manage_channels` permission to
        use this.

        .. versionchanged:: 1.3
            The ``overwrites`` keyword-only parameter was added.

        .. versionchanged:: 1.4
            The ``type`` keyword-only parameter was added.

        Parameters
        ----------
        name: :class:`str`
            The new channel name.
        topic: :class:`str`
            The new channel's topic.
        position: :class:`int`
            The new channel's position.
        nsfw: :class:`bool`
            To mark the channel as NSFW or not.
        sync_permissions: :class:`bool`
            Whether to sync permissions with the channel's new or pre-existing
            category. Defaults to ``False``.
        category: Optional[:class:`CategoryChannel`]
            The new category for this channel. Can be ``None`` to remove the
            category.
        slowmode_delay: :class:`int`
            Specifies the slowmode rate limit for user in this channel, in seconds.
            A value of `0` disables slowmode. The maximum value possible is `21600`.
        type: :class:`ChannelType`
            Change the type of this text channel. Currently, only conversion between
            :attr:`ChannelType.text` and :attr:`ChannelType.news` is supported. This
            is only available to guilds that contain ``NEWS`` in :attr:`Guild.features`.
        reason: Optional[:class:`str`]
            The reason for editing this channel. Shows up on the audit log.
        overwrites: :class:`dict`
            A :class:`dict` of target (either a role or a member) to
            :class:`PermissionOverwrite` to apply to the channel.

        Raises
        ------
        InvalidArgument
            If position is less than 0 or greater than the number of channels, or if
            the permission overwrite information is not in proper form.
        Forbidden
            You do not have permissions to edit the channel.
        HTTPException
            Editing the channel failed.
        """
        await self._edit(options, reason=reason)

    @utils.copy_doc(discord.abc.GuildChannel.clone)
    async def clone(self, *, name=None, reason=None):
        return await self._clone_impl({
            'topic': self.topic,
            'nsfw': self.nsfw,
            'rate_limit_per_user': self.slowmode_delay
        }, name=name, reason=reason)

    async def delete_messages(self, messages):
        """|coro|

        Deletes a list of messages. This is similar to :meth:`Message.delete`
        except it bulk deletes multiple messages.

        As a special case, if the number of messages is 0, then nothing
        is done. If the number of messages is 1 then single message
        delete is done. If it's more than two, then bulk delete is used.

        You cannot bulk delete more than 100 messages or messages that
        are older than 14 days old.

        You must have the :attr:`~Permissions.manage_messages` permission to
        use this.

        Usable only by bot accounts.

        Parameters
        -----------
        messages: Iterable[:class:`abc.Snowflake`]
            An iterable of messages denoting which ones to bulk delete.

        Raises
        ------
        ClientException
            The number of messages to delete was more than 100.
        Forbidden
            You do not have proper permissions to delete the messages or
            you're not using a bot account.
        NotFound
            If single delete, then the message was already deleted.
        HTTPException
            Deleting the messages failed.
        """
        if not isinstance(messages, (list, tuple)):
            messages = list(messages)

        if len(messages) == 0:
            return # do nothing

        if len(messages) == 1:
            message_id = messages[0].id
            await self._state.http.delete_message(self.id, message_id)
            return

        if len(messages) > 100:
            raise ClientException('Can only bulk delete messages up to 100 messages')

        message_ids = [m.id for m in messages]
        await self._state.http.delete_messages(self.id, message_ids)

    async def purge(self, *, limit=100, check=None, before=None, after=None, around=None, oldest_first=False, bulk=True):
        """|coro|

        Purges a list of messages that meet the criteria given by the predicate
        ``check``. If a ``check`` is not provided then all messages are deleted
        without discrimination.

        You must have the :attr:`~Permissions.manage_messages` permission to
        delete messages even if they are your own (unless you are a user
        account). The :attr:`~Permissions.read_message_history` permission is
        also needed to retrieve message history.

        Examples
        ---------

        Deleting bot's messages ::

            def is_me(m):
                return m.author == client.user

            deleted = await channel.purge(limit=100, check=is_me)
            await channel.send('Deleted {} message(s)'.format(len(deleted)))

        Parameters
        -----------
        limit: Optional[:class:`int`]
            The number of messages to search through. This is not the number
            of messages that will be deleted, though it can be.
        check: Callable[[:class:`Message`], :class:`bool`]
            The function used to check if a message should be deleted.
            It must take a :class:`Message` as its sole parameter.
        before: Optional[Union[:class:`abc.Snowflake`, :class:`datetime.datetime`]]
            Same as ``before`` in :meth:`history`.
        after: Optional[Union[:class:`abc.Snowflake`, :class:`datetime.datetime`]]
            Same as ``after`` in :meth:`history`.
        around: Optional[Union[:class:`abc.Snowflake`, :class:`datetime.datetime`]]
            Same as ``around`` in :meth:`history`.
        oldest_first: Optional[:class:`bool`]
            Same as ``oldest_first`` in :meth:`history`.
        bulk: :class:`bool`
            If ``True``, use bulk delete. Setting this to ``False`` is useful for mass-deleting
            a bot's own messages without :attr:`Permissions.manage_messages`. When ``True``, will
            fall back to single delete if messages are older than two weeks.

        Raises
        -------
        Forbidden
            You do not have proper permissions to do the actions required.
        HTTPException
            Purging the messages failed.

        Returns
        --------
        List[:class:`.Message`]
            The list of messages that were deleted.
        """

        if check is None:
            check = lambda m: True

        iterator = self.history(limit=limit, before=before, after=after, oldest_first=oldest_first, around=around)
        ret = []
        count = 0

        minimum_time = int((time.time() - 14 * 24 * 60 * 60) * 1000.0 - 1420070400000) << 22
        strategy = self.delete_messages if bulk else _single_delete_strategy

        while True:
            try:
                msg = await iterator.next()
            except NoMoreItems:
                # no more messages to poll
                if count >= 2:
                    # more than 2 messages -> bulk delete
                    to_delete = ret[-count:]
                    await strategy(to_delete)
                elif count == 1:
                    # delete a single message
                    await ret[-1].delete()

                return ret
            else:
                if count == 100:
                    # we've reached a full 'queue'
                    to_delete = ret[-100:]
                    await strategy(to_delete)
                    count = 0
                    await asyncio.sleep(1)

                if check(msg):
                    if msg.id < minimum_time:
                        # older than 14 days old
                        if count == 1:
                            await ret[-1].delete()
                        elif count >= 2:
                            to_delete = ret[-count:]
                            await strategy(to_delete)

                        count = 0
                        strategy = _single_delete_strategy

                    count += 1
                    ret.append(msg)

    async def webhooks(self):
        """|coro|

        Gets the list of webhooks from this channel.

        Requires :attr:`~.Permissions.manage_webhooks` permissions.

        Raises
        -------
        Forbidden
            You don't have permissions to get the webhooks.

        Returns
        --------
        List[:class:`Webhook`]
            The webhooks for this channel.
        """

        from .webhook import Webhook
        data = await self._state.http.channel_webhooks(self.id)
        return [Webhook.from_state(d, state=self._state) for d in data]

    async def create_webhook(self, *, name, avatar=None, reason=None):
        """|coro|

        Creates a webhook for this channel.

        Requires :attr:`~.Permissions.manage_webhooks` permissions.

        .. versionchanged:: 1.1
            Added the ``reason`` keyword-only parameter.

        Parameters
        -------------
        name: :class:`str`
            The webhook's name.
        avatar: Optional[:class:`bytes`]
            A :term:`py:bytes-like object` representing the webhook's default avatar.
            This operates similarly to :meth:`~ClientUser.edit`.
        reason: Optional[:class:`str`]
            The reason for creating this webhook. Shows up in the audit logs.

        Raises
        -------
        HTTPException
            Creating the webhook failed.
        Forbidden
            You do not have permissions to create a webhook.

        Returns
        --------
        :class:`Webhook`
            The created webhook.
        """

        from .webhook import Webhook
        if avatar is not None:
            avatar = utils._bytes_to_base64_data(avatar)

        data = await self._state.http.create_webhook(self.id, name=str(name), avatar=avatar, reason=reason)
        return Webhook.from_state(data, state=self._state)

    async def follow(self, *, destination, reason=None):
        """
        Follows a channel using a webhook.

        Only news channels can be followed.

        .. note::

            The webhook returned will not provide a token to do webhook
            actions, as Discord does not provide it.

        .. versionadded:: 1.3

        Parameters
        -----------
        destination: :class:`TextChannel`
            The channel you would like to follow from.
        reason: Optional[:class:`str`]
            The reason for following the channel. Shows up on the destination guild's audit log.

            .. versionadded:: 1.4

        Raises
        -------
        HTTPException
            Following the channel failed.
        Forbidden
            You do not have the permissions to create a webhook.

        Returns
        --------
        :class:`Webhook`
            The created webhook.
        """

        if not self.is_news():
            raise ClientException('The channel must be a news channel.')

        if not isinstance(destination, TextChannel):
            raise InvalidArgument('Expected TextChannel received {0.__name__}'.format(type(destination)))

        from .webhook import Webhook
        data = await self._state.http.follow_webhook(self.id, webhook_channel_id=destination.id, reason=reason)
        return Webhook._as_follower(data, channel=destination, user=self._state.user)

    def get_partial_message(self, message_id):
        """Creates a :class:`PartialMessage` from the message ID.

        This is useful if you want to work with a message and only have its ID without
        doing an unnecessary API call.

        .. versionadded:: 1.6

        Parameters
        ------------
        message_id: :class:`int`
            The message ID to create a partial message for.

        Returns
        ---------
        :class:`PartialMessage`
            The partial message.
        """

        from .message import PartialMessage
        return PartialMessage(channel=self, id=message_id)

class VocalGuildChannel(discord.abc.Connectable, discord.abc.GuildChannel, Hashable):
    __slots__ = ('name', 'id', 'guild', 'bitrate', 'user_limit',
                 '_state', 'position', '_overwrites', 'category_id',
                 'rtc_region')

    def __init__(self, *, state, guild, data):
        self._state = state
        self.id = int(data['id'])
        self._update(guild, data)

    def _get_voice_client_key(self):
        return self.guild.id, 'guild_id'

    def _get_voice_state_pair(self):
        return self.guild.id, self.id

    def _update(self, guild, data):
        self.guild = guild
        self.name = data['name']
        self.rtc_region = data.get('rtc_region')
        if self.rtc_region:
            self.rtc_region = try_enum(VoiceRegion, self.rtc_region)
        self.category_id = utils._get_as_snowflake(data, 'parent_id')
        self.position = data['position']
        self.bitrate = data.get('bitrate')
        self.user_limit = data.get('user_limit')
        self._fill_overwrites(data)

    @property
    def _sorting_bucket(self):
        return ChannelType.voice.value

    @property
    def members(self):
        """List[:class:`Member`]: Returns all members that are currently inside this voice channel."""
        ret = []
        for user_id, state in self.guild._voice_states.items():
            if state.channel and state.channel.id == self.id:
                member = self.guild.get_member(user_id)
                if member is not None:
                    ret.append(member)
        return ret

    @property
    def voice_states(self):
        """Returns a mapping of member IDs who have voice states in this channel.

        .. versionadded:: 1.3

        .. note::

            This function is intentionally low level to replace :attr:`members`
            when the member cache is unavailable.

        Returns
        --------
        Mapping[:class:`int`, :class:`VoiceState`]
            The mapping of member ID to a voice state.
        """
        return {key: value for key, value in self.guild._voice_states.items() if value.channel.id == self.id}

    @utils.copy_doc(discord.abc.GuildChannel.permissions_for)
    def permissions_for(self, member):
        base = super().permissions_for(member)

        # voice channels cannot be edited by people who can't connect to them
        # It also implicitly denies all other voice perms
        if not base.connect:
            denied = Permissions.voice()
            denied.update(manage_channels=True, manage_roles=True)
            base.value &= ~denied.value
        return base

class VoiceChannel(VocalGuildChannel):
    """Represents a Discord guild voice channel.

    .. container:: operations

        .. describe:: x == y

            Checks if two channels are equal.

        .. describe:: x != y

            Checks if two channels are not equal.

        .. describe:: hash(x)

            Returns the channel's hash.

        .. describe:: str(x)

            Returns the channel's name.

    Attributes
    -----------
    name: :class:`str`
        The channel name.
    guild: :class:`Guild`
        The guild the channel belongs to.
    id: :class:`int`
        The channel ID.
    category_id: Optional[:class:`int`]
        The category channel ID this channel belongs to, if applicable.
    position: :class:`int`
        The position in the channel list. This is a number that starts at 0. e.g. the
        top channel is position 0.
    bitrate: :class:`int`
        The channel's preferred audio bitrate in bits per second.
    user_limit: :class:`int`
        The channel's limit for number of members that can be in a voice channel.
    rtc_region: Optional[:class:`VoiceRegion`]
        The region for the voice channel's voice communication.
        A value of ``None`` indicates automatic voice region detection.

        .. versionadded:: 1.7
    """

    __slots__ = ()

    def __repr__(self):
        attrs = [
            ('id', self.id),
            ('name', self.name),
            ('rtc_region', self.rtc_region),
            ('position', self.position),
            ('bitrate', self.bitrate),
            ('user_limit', self.user_limit),
            ('category_id', self.category_id)
        ]
        joined = ' '.join('%s=%r' % t for t in attrs)
        return f'<{self.__class__.__name__} {joined}>'

    @property
    def type(self):
        """:class:`ChannelType`: The channel's Discord type."""
        return ChannelType.voice

    @utils.copy_doc(discord.abc.GuildChannel.clone)
    async def clone(self, *, name=None, reason=None):
        return await self._clone_impl({
            'bitrate': self.bitrate,
            'user_limit': self.user_limit
        }, name=name, reason=reason)

    async def edit(self, *, reason=None, **options):
        """|coro|

        Edits the channel.

        You must have the :attr:`~Permissions.manage_channels` permission to
        use this.

        .. versionchanged:: 1.3
            The ``overwrites`` keyword-only parameter was added.

        Parameters
        ----------
        name: :class:`str`
            The new channel's name.
        bitrate: :class:`int`
            The new channel's bitrate.
        user_limit: :class:`int`
            The new channel's user limit.
        position: :class:`int`
            The new channel's position.
        sync_permissions: :class:`bool`
            Whether to sync permissions with the channel's new or pre-existing
            category. Defaults to ``False``.
        category: Optional[:class:`CategoryChannel`]
            The new category for this channel. Can be ``None`` to remove the
            category.
        reason: Optional[:class:`str`]
            The reason for editing this channel. Shows up on the audit log.
        overwrites: :class:`dict`
            A :class:`dict` of target (either a role or a member) to
            :class:`PermissionOverwrite` to apply to the channel.
        rtc_region: Optional[:class:`VoiceRegion`]
            The new region for the voice channel's voice communication.
            A value of ``None`` indicates automatic voice region detection.

            .. versionadded:: 1.7

        Raises
        ------
        InvalidArgument
            If the permission overwrite information is not in proper form.
        Forbidden
            You do not have permissions to edit the channel.
        HTTPException
            Editing the channel failed.
        """

        await self._edit(options, reason=reason)

class StageChannel(VocalGuildChannel):
    """Represents a Discord guild stage channel.

    .. versionadded:: 1.7

    .. container:: operations

        .. describe:: x == y

            Checks if two channels are equal.

        .. describe:: x != y

            Checks if two channels are not equal.

        .. describe:: hash(x)

            Returns the channel's hash.

        .. describe:: str(x)

            Returns the channel's name.

    Attributes
    -----------
    name: :class:`str`
        The channel name.
    guild: :class:`Guild`
        The guild the channel belongs to.
    id: :class:`int`
        The channel ID.
    topic: Optional[:class:`str`]
        The channel's topic. ``None`` if it isn't set.
    category_id: Optional[:class:`int`]
        The category channel ID this channel belongs to, if applicable.
    position: :class:`int`
        The position in the channel list. This is a number that starts at 0. e.g. the
        top channel is position 0.
    bitrate: :class:`int`
        The channel's preferred audio bitrate in bits per second.
    user_limit: :class:`int`
        The channel's limit for number of members that can be in a stage channel.
    rtc_region: Optional[:class:`VoiceRegion`]
        The region for the stage channel's voice communication.
        A value of ``None`` indicates automatic voice region detection.
    """
    __slots__ = ('topic',)

    def __repr__(self):
        attrs = [
            ('id', self.id),
            ('name', self.name),
            ('topic', self.topic),
            ('rtc_region', self.rtc_region),
            ('position', self.position),
            ('bitrate', self.bitrate),
            ('user_limit', self.user_limit),
            ('category_id', self.category_id)
        ]
        joined = ' '.join('%s=%r' % t for t in attrs)
        return f'<{self.__class__.__name__} {joined}>'

    def _update(self, guild, data):
        super()._update(guild, data)
        self.topic = data.get('topic')

    @property
    def requesting_to_speak(self):
        """List[:class:`Member`]: A list of members who are requesting to speak in the stage channel."""
        return [member for member in self.members if member.voice.requested_to_speak_at is not None]

    @property
    def type(self):
        """:class:`ChannelType`: The channel's Discord type."""
        return ChannelType.stage_voice

    @utils.copy_doc(discord.abc.GuildChannel.clone)
    async def clone(self, *, name=None, reason=None):
        return await self._clone_impl({
            'topic': self.topic,
        }, name=name, reason=reason)

    async def edit(self, *, reason=None, **options):
        """|coro|

        Edits the channel.

        You must have the :attr:`~Permissions.manage_channels` permission to
        use this.

        Parameters
        ----------
        name: :class:`str`
            The new channel's name.
        topic: :class:`str`
            The new channel's topic.
        position: :class:`int`
            The new channel's position.
        sync_permissions: :class:`bool`
            Whether to sync permissions with the channel's new or pre-existing
            category. Defaults to ``False``.
        category: Optional[:class:`CategoryChannel`]
            The new category for this channel. Can be ``None`` to remove the
            category.
        reason: Optional[:class:`str`]
            The reason for editing this channel. Shows up on the audit log.
        overwrites: :class:`dict`
            A :class:`dict` of target (either a role or a member) to
            :class:`PermissionOverwrite` to apply to the channel.
        rtc_region: Optional[:class:`VoiceRegion`]
            The new region for the stage channel's voice communication.
            A value of ``None`` indicates automatic voice region detection.

        Raises
        ------
        InvalidArgument
            If the permission overwrite information is not in proper form.
        Forbidden
            You do not have permissions to edit the channel.
        HTTPException
            Editing the channel failed.
        """

        await self._edit(options, reason=reason)

class CategoryChannel(discord.abc.GuildChannel, Hashable):
    """Represents a Discord channel category.

    These are useful to group channels to logical compartments.

    .. container:: operations

        .. describe:: x == y

            Checks if two channels are equal.

        .. describe:: x != y

            Checks if two channels are not equal.

        .. describe:: hash(x)

            Returns the category's hash.

        .. describe:: str(x)

            Returns the category's name.

    Attributes
    -----------
    name: :class:`str`
        The category name.
    guild: :class:`Guild`
        The guild the category belongs to.
    id: :class:`int`
        The category channel ID.
    position: :class:`int`
        The position in the category list. This is a number that starts at 0. e.g. the
        top category is position 0.
    """

    __slots__ = ('name', 'id', 'guild', 'nsfw', '_state', 'position', '_overwrites', 'category_id')

    def __init__(self, *, state, guild, data):
        self._state = state
        self.id = int(data['id'])
        self._update(guild, data)

    def __repr__(self):
        return '<CategoryChannel id={0.id} name={0.name!r} position={0.position} nsfw={0.nsfw}>'.format(self)

    def _update(self, guild, data):
        self.guild = guild
        self.name = data['name']
        self.category_id = utils._get_as_snowflake(data, 'parent_id')
        self.nsfw = data.get('nsfw', False)
        self.position = data['position']
        self._fill_overwrites(data)

    @property
    def _sorting_bucket(self):
        return ChannelType.category.value

    @property
    def type(self):
        """:class:`ChannelType`: The channel's Discord type."""
        return ChannelType.category

    def is_nsfw(self):
        """:class:`bool`: Checks if the category is NSFW."""
        return self.nsfw

    @utils.copy_doc(discord.abc.GuildChannel.clone)
    async def clone(self, *, name=None, reason=None):
        return await self._clone_impl({
            'nsfw': self.nsfw
        }, name=name, reason=reason)

    async def edit(self, *, reason=None, **options):
        """|coro|

        Edits the channel.

        You must have the :attr:`~Permissions.manage_channels` permission to
        use this.

        .. versionchanged:: 1.3
            The ``overwrites`` keyword-only parameter was added.

        Parameters
        ----------
        name: :class:`str`
            The new category's name.
        position: :class:`int`
            The new category's position.
        nsfw: :class:`bool`
            To mark the category as NSFW or not.
        reason: Optional[:class:`str`]
            The reason for editing this category. Shows up on the audit log.
        overwrites: :class:`dict`
            A :class:`dict` of target (either a role or a member) to
            :class:`PermissionOverwrite` to apply to the channel.

        Raises
        ------
        InvalidArgument
            If position is less than 0 or greater than the number of categories.
        Forbidden
            You do not have permissions to edit the category.
        HTTPException
            Editing the category failed.
        """

        await self._edit(options=options, reason=reason)

    @utils.copy_doc(discord.abc.GuildChannel.move)
    async def move(self, **kwargs):
        kwargs.pop('category', None)
        await super().move(**kwargs)

    @property
    def channels(self):
        """List[:class:`abc.GuildChannel`]: Returns the channels that are under this category.

        These are sorted by the official Discord UI, which places voice channels below the text channels.
        """
        def comparator(channel):
            return (not isinstance(channel, TextChannel), channel.position)

        ret = [c for c in self.guild.channels if c.category_id == self.id]
        ret.sort(key=comparator)
        return ret

    @property
    def text_channels(self):
        """List[:class:`TextChannel`]: Returns the text channels that are under this category."""
        ret = [c for c in self.guild.channels
            if c.category_id == self.id
            and isinstance(c, TextChannel)]
        ret.sort(key=lambda c: (c.position, c.id))
        return ret

    @property
    def voice_channels(self):
        """List[:class:`VoiceChannel`]: Returns the voice channels that are under this category."""
        ret = [c for c in self.guild.channels
            if c.category_id == self.id
            and isinstance(c, VoiceChannel)]
        ret.sort(key=lambda c: (c.position, c.id))
        return ret

    @property
    def stage_channels(self):
        """List[:class:`StageChannel`]: Returns the voice channels that are under this category.

        .. versionadded:: 1.7
        """
        ret = [c for c in self.guild.channels
            if c.category_id == self.id
            and isinstance(c, StageChannel)]
        ret.sort(key=lambda c: (c.position, c.id))
        return ret

    async def create_text_channel(self, name, *, overwrites=None, reason=None, **options):
        """|coro|

        A shortcut method to :meth:`Guild.create_text_channel` to create a :class:`TextChannel` in the category.

        Returns
        -------
        :class:`TextChannel`
            The channel that was just created.
        """
        return await self.guild.create_text_channel(name, overwrites=overwrites, category=self, reason=reason, **options)

    async def create_voice_channel(self, name, *, overwrites=None, reason=None, **options):
        """|coro|

        A shortcut method to :meth:`Guild.create_voice_channel` to create a :class:`VoiceChannel` in the category.

        Returns
        -------
        :class:`VoiceChannel`
            The channel that was just created.
        """
        return await self.guild.create_voice_channel(name, overwrites=overwrites, category=self, reason=reason, **options)

    async def create_stage_channel(self, name, *, overwrites=None, reason=None, **options):
        """|coro|

        A shortcut method to :meth:`Guild.create_stage_channel` to create a :class:`StageChannel` in the category.

        .. versionadded:: 1.7

        Returns
        -------
        :class:`StageChannel`
            The channel that was just created.
        """
        return await self.guild.create_stage_channel(name, overwrites=overwrites, category=self, reason=reason, **options)

class StoreChannel(discord.abc.GuildChannel, Hashable):
    """Represents a Discord guild store channel.

    .. container:: operations

        .. describe:: x == y

            Checks if two channels are equal.

        .. describe:: x != y

            Checks if two channels are not equal.

        .. describe:: hash(x)

            Returns the channel's hash.

        .. describe:: str(x)

            Returns the channel's name.

    Attributes
    -----------
    name: :class:`str`
        The channel name.
    guild: :class:`Guild`
        The guild the channel belongs to.
    id: :class:`int`
        The channel ID.
    category_id: :class:`int`
        The category channel ID this channel belongs to.
    position: :class:`int`
        The position in the channel list. This is a number that starts at 0. e.g. the
        top channel is position 0.
    """
    __slots__ = ('name', 'id', 'guild', '_state', 'nsfw',
                 'category_id', 'position', '_overwrites',)

    def __init__(self, *, state, guild, data):
        self._state = state
        self.id = int(data['id'])
        self._update(guild, data)

    def __repr__(self):
        return '<StoreChannel id={0.id} name={0.name!r} position={0.position} nsfw={0.nsfw}>'.format(self)

    def _update(self, guild, data):
        self.guild = guild
        self.name = data['name']
        self.category_id = utils._get_as_snowflake(data, 'parent_id')
        self.position = data['position']
        self.nsfw = data.get('nsfw', False)
        self._fill_overwrites(data)

    @property
    def _sorting_bucket(self):
        return ChannelType.text.value

    @property
    def type(self):
        """:class:`ChannelType`: The channel's Discord type."""
        return ChannelType.store

    @utils.copy_doc(discord.abc.GuildChannel.permissions_for)
    def permissions_for(self, member):
        base = super().permissions_for(member)

        # store channels do not have voice related permissions
        denied = Permissions.voice()
        base.value &= ~denied.value
        return base

    def is_nsfw(self):
        """:class:`bool`: Checks if the channel is NSFW."""
        return self.nsfw

    @utils.copy_doc(discord.abc.GuildChannel.clone)
    async def clone(self, *, name=None, reason=None):
        return await self._clone_impl({
            'nsfw': self.nsfw
        }, name=name, reason=reason)

    async def edit(self, *, reason=None, **options):
        """|coro|

        Edits the channel.

        You must have the :attr:`~Permissions.manage_channels` permission to
        use this.

        Parameters
        ----------
        name: :class:`str`
            The new channel name.
        position: :class:`int`
            The new channel's position.
        nsfw: :class:`bool`
            To mark the channel as NSFW or not.
        sync_permissions: :class:`bool`
            Whether to sync permissions with the channel's new or pre-existing
            category. Defaults to ``False``.
        category: Optional[:class:`CategoryChannel`]
            The new category for this channel. Can be ``None`` to remove the
            category.
        reason: Optional[:class:`str`]
            The reason for editing this channel. Shows up on the audit log.
        overwrites: :class:`dict`
            A :class:`dict` of target (either a role or a member) to
            :class:`PermissionOverwrite` to apply to the channel.

            .. versionadded:: 1.3

        Raises
        ------
        InvalidArgument
            If position is less than 0 or greater than the number of channels, or if
            the permission overwrite information is not in proper form.
        Forbidden
            You do not have permissions to edit the channel.
        HTTPException
            Editing the channel failed.
        """
        await self._edit(options, reason=reason)

class DMChannel(discord.abc.Messageable, Hashable):
    """Represents a Discord direct message channel.

    .. container:: operations

        .. describe:: x == y

            Checks if two channels are equal.

        .. describe:: x != y

            Checks if two channels are not equal.

        .. describe:: hash(x)

            Returns the channel's hash.

        .. describe:: str(x)

            Returns a string representation of the channel

    Attributes
    ----------
    recipient: :class:`User`
        The user you are participating with in the direct message channel.
    me: :class:`ClientUser`
        The user presenting yourself.
    id: :class:`int`
        The direct message channel ID.
    """

    __slots__ = ('id', 'recipient', 'me', '_state')

    def __init__(self, *, me, state, data):
        self._state = state
        self.recipient = state.store_user(data['recipients'][0])
        self.me = me
        self.id = int(data['id'])

    async def _get_channel(self):
        return self

    def __str__(self):
        return f'Direct Message with {self.recipient}'

    def __repr__(self):
        return '<DMChannel id={0.id} recipient={0.recipient!r}>'.format(self)

    @property
    def type(self):
        """:class:`ChannelType`: The channel's Discord type."""
        return ChannelType.private

    @property
    def created_at(self):
        """:class:`datetime.datetime`: Returns the direct message channel's creation time in UTC."""
        return utils.snowflake_time(self.id)

    def permissions_for(self, user=None):
        """Handles permission resolution for a :class:`User`.

        This function is there for compatibility with other channel types.

        Actual direct messages do not really have the concept of permissions.

        This returns all the Text related permissions set to ``True`` except:

        - :attr:`~Permissions.send_tts_messages`: You cannot send TTS messages in a DM.
        - :attr:`~Permissions.manage_messages`: You cannot delete others messages in a DM.

        Parameters
        -----------
        user: :class:`User`
            The user to check permissions for. This parameter is ignored
            but kept for compatibility.

        Returns
        --------
        :class:`Permissions`
            The resolved permissions.
        """

        base = Permissions.text()
        base.send_tts_messages = False
        base.manage_messages = False
        return base

    def get_partial_message(self, message_id):
        """Creates a :class:`PartialMessage` from the message ID.

        This is useful if you want to work with a message and only have its ID without
        doing an unnecessary API call.

        .. versionadded:: 1.6

        Parameters
        ------------
        message_id: :class:`int`
            The message ID to create a partial message for.

        Returns
        ---------
        :class:`PartialMessage`
            The partial message.
        """

        from .message import PartialMessage
        return PartialMessage(channel=self, id=message_id)

class GroupChannel(discord.abc.Messageable, Hashable):
    """Represents a Discord group channel.

    .. container:: operations

        .. describe:: x == y

            Checks if two channels are equal.

        .. describe:: x != y

            Checks if two channels are not equal.

        .. describe:: hash(x)

            Returns the channel's hash.

        .. describe:: str(x)

            Returns a string representation of the channel

    Attributes
    ----------
    recipients: List[:class:`User`]
        The users you are participating with in the group channel.
    me: :class:`ClientUser`
        The user presenting yourself.
    id: :class:`int`
        The group channel ID.
    owner: :class:`User`
        The user that owns the group channel.
    icon: Optional[:class:`str`]
        The group channel's icon hash if provided.
    name: Optional[:class:`str`]
        The group channel's name if provided.
    """

    __slots__ = ('id', 'recipients', 'owner', 'icon', 'name', 'me', '_state')

    def __init__(self, *, me, state, data):
        self._state = state
        self.id = int(data['id'])
        self.me = me
        self._update_group(data)

    def _update_group(self, data):
        owner_id = utils._get_as_snowflake(data, 'owner_id')
        self.icon = data.get('icon')
        self.name = data.get('name')

        try:
            self.recipients = [self._state.store_user(u) for u in data['recipients']]
        except KeyError:
            pass

        if owner_id == self.me.id:
            self.owner = self.me
        else:
            self.owner = utils.find(lambda u: u.id == owner_id, self.recipients)

    async def _get_channel(self):
        return self

    def __str__(self):
        if self.name:
            return self.name

        if len(self.recipients) == 0:
            return 'Unnamed'

        return ', '.join(map(lambda x: x.name, self.recipients))

    def __repr__(self):
        return '<GroupChannel id={0.id} name={0.name!r}>'.format(self)

    @property
    def type(self):
        """:class:`ChannelType`: The channel's Discord type."""
        return ChannelType.group

    @property
    def icon_url(self):
        """:class:`Asset`: Returns the channel's icon asset if available.

        This is equivalent to calling :meth:`icon_url_as` with
        the default parameters ('webp' format and a size of 1024).
        """
        return self.icon_url_as()

    def icon_url_as(self, *, format='webp', size=1024):
        """Returns an :class:`Asset` for the icon the channel has.

        The format must be one of 'webp', 'jpeg', 'jpg' or 'png'.
        The size must be a power of 2 between 16 and 4096.

        .. versionadded:: 2.0

        Parameters
        -----------
        format: :class:`str`
            The format to attempt to convert the icon to. Defaults to 'webp'.
        size: :class:`int`
            The size of the image to display.

        Raises
        ------
        InvalidArgument
            Bad image format passed to ``format`` or invalid ``size``.

        Returns
        --------
        :class:`Asset`
            The resulting CDN asset.
        """
        return Asset._from_icon(self._state, self, 'channel', format=format, size=size)

    @property
    def created_at(self):
        """:class:`datetime.datetime`: Returns the channel's creation time in UTC."""
        return utils.snowflake_time(self.id)

    def permissions_for(self, user):
        """Handles permission resolution for a :class:`User`.

        This function is there for compatibility with other channel types.

        Actual direct messages do not really have the concept of permissions.

        This returns all the Text related permissions set to ``True`` except:

        - :attr:`~Permissions.send_tts_messages`: You cannot send TTS messages in a DM.
        - :attr:`~Permissions.manage_messages`: You cannot delete others messages in a DM.

        This also checks the kick_members permission if the user is the owner.

        Parameters
        -----------
        user: :class:`User`
            The user to check permissions for.

        Returns
        --------
        :class:`Permissions`
            The resolved permissions for the user.
        """

        base = Permissions.text()
        base.send_tts_messages = False
        base.manage_messages = False
        base.mention_everyone = True

        if user.id == self.owner.id:
            base.kick_members = True

        return base

    async def leave(self):
        """|coro|

        Leave the group.

        If you are the only one in the group, this deletes it as well.

        Raises
        -------
        HTTPException
            Leaving the group failed.
        """

        await self._state.http.leave_group(self.id)

def _channel_factory(channel_type):
    value = try_enum(ChannelType, channel_type)
    if value is ChannelType.text:
        return TextChannel, value
    elif value is ChannelType.voice:
        return VoiceChannel, value
    elif value is ChannelType.private:
        return DMChannel, value
    elif value is ChannelType.category:
        return CategoryChannel, value
    elif value is ChannelType.group:
        return GroupChannel, value
    elif value is ChannelType.news:
        return TextChannel, value
    elif value is ChannelType.store:
        return StoreChannel, value
    elif value is ChannelType.stage_voice:
        return StageChannel, value
    else:
        return None, value<|MERGE_RESOLUTION|>--- conflicted
+++ resolved
@@ -141,7 +141,6 @@
     def _sorting_bucket(self):
         return ChannelType.text.value
 
-<<<<<<< HEAD
     @property
     def can_send(self):
         """:class:`bool`: Checks if the bot can send messages
@@ -149,9 +148,7 @@
         .. versionadded:: 1.5.0.2"""
         return self.permissions_for(self.guild.me).send_messages
 
-=======
     @utils.copy_doc(discord.abc.GuildChannel.permissions_for)
->>>>>>> 87e64dff
     def permissions_for(self, member):
         base = super().permissions_for(member)
 
