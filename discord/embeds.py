"""
The MIT License (MIT)

Copyright (c) 2015-present Rapptz

Permission is hereby granted, free of charge, to any person obtaining a
copy of this software and associated documentation files (the "Software"),
to deal in the Software without restriction, including without limitation
the rights to use, copy, modify, merge, publish, distribute, sublicense,
and/or sell copies of the Software, and to permit persons to whom the
Software is furnished to do so, subject to the following conditions:

The above copyright notice and this permission notice shall be included in
all copies or substantial portions of the Software.

THE SOFTWARE IS PROVIDED "AS IS", WITHOUT WARRANTY OF ANY KIND, EXPRESS
OR IMPLIED, INCLUDING BUT NOT LIMITED TO THE WARRANTIES OF MERCHANTABILITY,
FITNESS FOR A PARTICULAR PURPOSE AND NONINFRINGEMENT. IN NO EVENT SHALL THE
AUTHORS OR COPYRIGHT HOLDERS BE LIABLE FOR ANY CLAIM, DAMAGES OR OTHER
LIABILITY, WHETHER IN AN ACTION OF CONTRACT, TORT OR OTHERWISE, ARISING
FROM, OUT OF OR IN CONNECTION WITH THE SOFTWARE OR THE USE OR OTHER
DEALINGS IN THE SOFTWARE.
"""

from __future__ import annotations

import datetime
<<<<<<< HEAD
import os
=======
from typing import Any, Dict, Final, List, Protocol, TYPE_CHECKING, Type, TypeVar, Union
>>>>>>> 87e64dff

from . import utils
from .colour import Colour

__all__ = (
    'Embed',
)


class _EmptyEmbed:
    def __bool__(self) -> bool:
        return False

    def __repr__(self) -> str:
        return 'Embed.Empty'

    def __len__(self) -> int:
        return 0


EmptyEmbed: Final = _EmptyEmbed()


class EmbedProxy:
    def __init__(self, layer: Dict[str, Any]):
        self.__dict__.update(layer)

    def __len__(self) -> int:
        return len(self.__dict__)

    def __repr__(self) -> str:
        inner = ', '.join((f'{k}={v!r}' for k, v in self.__dict__.items() if not k.startswith('_')))
        return f'EmbedProxy({inner})'

    def __getattr__(self, attr: str) -> _EmptyEmbed:
        return EmptyEmbed


E = TypeVar('E', bound='Embed')

if TYPE_CHECKING:
    from discord.types.embed import Embed as EmbedData, EmbedType

    T = TypeVar('T')
    MaybeEmpty = Union[T, _EmptyEmbed]

    class _EmbedFooterProxy(Protocol):
        text: MaybeEmpty[str]
        icon_url: MaybeEmpty[str]

    class _EmbedFieldProxy(Protocol):
        name: MaybeEmpty[str]
        value: MaybeEmpty[str]
        inline: bool

    class _EmbedMediaProxy(Protocol):
        url: MaybeEmpty[str]
        proxy_url: MaybeEmpty[str]
        height: MaybeEmpty[int]
        width: MaybeEmpty[int]

    class _EmbedVideoProxy(Protocol):
        url: MaybeEmpty[str]
        height: MaybeEmpty[int]
        width: MaybeEmpty[int]

    class _EmbedProviderProxy(Protocol):
        name: MaybeEmpty[str]
        url: MaybeEmpty[str]

    class _EmbedAuthorProxy(Protocol):
        name: MaybeEmpty[str]
        url: MaybeEmpty[str]
        icon_url: MaybeEmpty[str]
        proxy_icon_url: MaybeEmpty[str]


class Embed:
    """Represents a Discord embed.

    .. container:: operations

        .. describe:: len(x)

            Returns the total size of the embed.
            Useful for checking if it's within the 6000 character limit.

        .. describe:: bool(b)

            Returns whether the embed has any data set.

            .. versionadded:: 2.0

    Certain properties return an ``EmbedProxy``, a type
    that acts similar to a regular :class:`dict` except using dotted access,
    e.g. ``embed.author.icon_url``. If the attribute
    is invalid or empty, then a special sentinel value is returned,
    :attr:`Embed.Empty`.

    For ease of use, all parameters that expect a :class:`str` are implicitly
    casted to :class:`str` for you.

    Attributes
    -----------
    title: :class:`str`
        The title of the embed.
        This can be set during initialisation.
    type: :class:`str`
        The type of embed. Usually "rich".
        This can be set during initialisation.
        Possible strings for embed types can be found on discord's
        `api docs <https://discord.com/developers/docs/resources/channel#embed-object-embed-types>`_
    description: :class:`str`
        The description of the embed.
        This can be set during initialisation.
    url: :class:`str`
        The URL of the embed.
        This can be set during initialisation.
    timestamp: :class:`datetime.datetime`
        The timestamp of the embed content. This is an aware datetime.
        If a naive datetime is passed, it is converted to an aware
        datetime with the local timezone.
    colour: Union[:class:`Colour`, :class:`int`]
        The colour code of the embed. Aliased to ``color`` as well.
        This can be set during initialisation.
    Empty
        A special sentinel value used by ``EmbedProxy`` and this class
        to denote that the value or attribute is empty.
    """

<<<<<<< HEAD
    __slots__ = ('title', 'url', 'type', '_timestamp', '_colour', '_footer',
                 '_image', '_thumbnail', '_video', '_provider', '_author',
                 '_fields', 'description')

    Empty = EmptyEmbed

    def __init__(self, **kwargs):
        # swap the colour/color aliases
        try:
            colour = kwargs['colour']
        except KeyError:
            colour = kwargs.get('color', os.getenv("DEFAULT_EMBED_COLOR", default=EmptyEmbed))
            if isinstance(colour, str):
                colour = int(colour, 16)


        self.colour = colour
        self.title = kwargs.get('title', EmptyEmbed)
        self.type = kwargs.get('type', 'rich')
        self.url = kwargs.get('url', EmptyEmbed)
        self.description = kwargs.get('description', EmptyEmbed)

        try:
            timestamp = kwargs['timestamp']
        except KeyError:
            pass
        else:
=======
    __slots__ = (
        'title',
        'url',
        'type',
        '_timestamp',
        '_colour',
        '_footer',
        '_image',
        '_thumbnail',
        '_video',
        '_provider',
        '_author',
        '_fields',
        'description',
    )

    Empty: Final = EmptyEmbed

    def __init__(
        self,
        *,
        colour: Union[int, Colour, _EmptyEmbed] = EmptyEmbed,
        color: Union[int, Colour, _EmptyEmbed] = EmptyEmbed,
        title: MaybeEmpty[str] = EmptyEmbed,
        type: EmbedType = 'rich',
        url: MaybeEmpty[str] = EmptyEmbed,
        description: MaybeEmpty[str] = EmptyEmbed,
        timestamp: datetime.datetime = None,
    ):

        self.colour = colour if colour is not EmptyEmbed else color
        self.title = title
        self.type = type
        self.url = url
        self.description = description

        if self.title is not EmptyEmbed:
            self.title = str(self.title)

        if self.description is not EmptyEmbed:
            self.description = str(self.description)

        if self.url is not EmptyEmbed:
            self.url = str(self.url)

        if timestamp:
            if timestamp.tzinfo is None:
                timestamp = timestamp.astimezone()
>>>>>>> 87e64dff
            self.timestamp = timestamp

    @classmethod
    def from_dict(cls: Type[E], data: EmbedData) -> E:
        """Converts a :class:`dict` to a :class:`Embed` provided it is in the
        format that Discord expects it to be in.

        You can find out about this format in the `official Discord documentation`__.

        .. _DiscordDocs: https://discord.com/developers/docs/resources/channel#embed-object

        __ DiscordDocs_

        Parameters
        -----------
        data: :class:`dict`
            The dictionary to convert into an embed.
        """
        # we are bypassing __init__ here since it doesn't apply here
        self: E = cls.__new__(cls)

        # fill in the basic fields

        self.title = data.get('title', EmptyEmbed)
        self.type = data.get('type', EmptyEmbed)
        self.description = data.get('description', EmptyEmbed)
        self.url = data.get('url', EmptyEmbed)

        if self.title is not EmptyEmbed:
            self.title = str(self.title)

        if self.description is not EmptyEmbed:
            self.description = str(self.description)

        if self.url is not EmptyEmbed:
            self.url = str(self.url)

        # try to fill in the more rich fields

        try:
            self._colour = Colour(value=data['color'])
        except KeyError:
            pass

        try:
            self._timestamp = utils.parse_time(data['timestamp'])
        except KeyError:
            pass

        for attr in ('thumbnail', 'video', 'provider', 'author', 'fields', 'image', 'footer'):
            try:
                value = data[attr]
            except KeyError:
                continue
            else:
                setattr(self, '_' + attr, value)

        return self

    def copy(self: E) -> E:
        """Returns a shallow copy of the embed."""
        return self.__class__.from_dict(self.to_dict())

    def __len__(self) -> int:
        total = len(self.title) + len(self.description)
        for field in getattr(self, '_fields', []):
            total += len(field['name']) + len(field['value'])

        try:
            footer = self._footer
        except AttributeError:
            pass
        else:
            total += len(footer['text'])

        try:
            author = self._author
        except AttributeError:
            pass
        else:
            total += len(author['name'])

        return total

    def __bool__(self) -> bool:
        return any(
            (
                self.title,
                self.url,
                self.description,
                self.colour,
                self.fields,
                self.timestamp,
                self.author,
                self.thumbnail,
                self.footer,
                self.image,
                self.provider,
                self.video,
            )
        )

    @property
    def colour(self) -> MaybeEmpty[Colour]:
        return getattr(self, '_colour', EmptyEmbed)

    @colour.setter
    def colour(self, value: Union[int, Colour, _EmptyEmbed]):  # type: ignore
        if isinstance(value, (Colour, _EmptyEmbed)):
            self._colour = value
        elif isinstance(value, int):
            self._colour = Colour(value=value)
        else:
            raise TypeError(f'Expected discord.Colour, int, or Embed.Empty but received {value.__class__.__name__} instead.')

    color = colour

    @property
    def timestamp(self) -> MaybeEmpty[datetime.datetime]:
        return getattr(self, '_timestamp', EmptyEmbed)

    @timestamp.setter
    def timestamp(self, value: MaybeEmpty[datetime.datetime]):
        if isinstance(value, (datetime.datetime, _EmptyEmbed)):
            self._timestamp = value
        else:
            raise TypeError(f"Expected datetime.datetime or Embed.Empty received {value.__class__.__name__} instead")

    @property
    def footer(self) -> _EmbedFooterProxy:
        """Returns an ``EmbedProxy`` denoting the footer contents.

        See :meth:`set_footer` for possible values you can access.

        If the attribute has no value then :attr:`Empty` is returned.
        """
        return EmbedProxy(getattr(self, '_footer', {}))  # type: ignore

    def set_footer(self: E, *, text: MaybeEmpty[str] = EmptyEmbed, icon_url: MaybeEmpty[str] = EmptyEmbed) -> E:
        """Sets the footer for the embed content.

        This function returns the class instance to allow for fluent-style
        chaining.

        Parameters
        -----------
        text: :class:`str`
            The footer text.
        icon_url: :class:`str`
            The URL of the footer icon. Only HTTP(S) is supported.
        """

        self._footer = {}
        if text is not EmptyEmbed:
            self._footer['text'] = str(text)

        if icon_url is not EmptyEmbed:
            self._footer['icon_url'] = str(icon_url)

        return self

    @property
    def image(self) -> _EmbedMediaProxy:
        """Returns an ``EmbedProxy`` denoting the image contents.

        Possible attributes you can access are:

        - ``url``
        - ``proxy_url``
        - ``width``
        - ``height``

        If the attribute has no value then :attr:`Empty` is returned.
        """
        return EmbedProxy(getattr(self, '_image', {}))  # type: ignore

    def set_image(self: E, *, url: MaybeEmpty[str]) -> E:
        """Sets the image for the embed content.

        This function returns the class instance to allow for fluent-style
        chaining.

        .. versionchanged:: 1.4
            Passing :attr:`Empty` removes the image.

        Parameters
        -----------
        url: :class:`str`
            The source URL for the image. Only HTTP(S) is supported.
        """

        if url is EmptyEmbed:
            try:
                del self._image
            except AttributeError:
                pass
        else:
            self._image = {
                'url': str(url),
            }

        return self

    @property
    def thumbnail(self) -> _EmbedMediaProxy:
        """Returns an ``EmbedProxy`` denoting the thumbnail contents.

        Possible attributes you can access are:

        - ``url``
        - ``proxy_url``
        - ``width``
        - ``height``

        If the attribute has no value then :attr:`Empty` is returned.
        """
        return EmbedProxy(getattr(self, '_thumbnail', {}))  # type: ignore

    def set_thumbnail(self: E, *, url: MaybeEmpty[str]) -> E:
        """Sets the thumbnail for the embed content.

        This function returns the class instance to allow for fluent-style
        chaining.

        .. versionchanged:: 1.4
            Passing :attr:`Empty` removes the thumbnail.

        Parameters
        -----------
        url: :class:`str`
            The source URL for the thumbnail. Only HTTP(S) is supported.
        """

        if url is EmptyEmbed:
            try:
                del self._thumbnail
            except AttributeError:
                pass
        else:
            self._thumbnail = {
                'url': str(url),
            }

        return self

    @property
    def video(self) -> _EmbedVideoProxy:
        """Returns an ``EmbedProxy`` denoting the video contents.

        Possible attributes include:

        - ``url`` for the video URL.
        - ``height`` for the video height.
        - ``width`` for the video width.

        If the attribute has no value then :attr:`Empty` is returned.
        """
        return EmbedProxy(getattr(self, '_video', {}))  # type: ignore

    @property
    def provider(self) -> _EmbedProviderProxy:
        """Returns an ``EmbedProxy`` denoting the provider contents.

        The only attributes that might be accessed are ``name`` and ``url``.

        If the attribute has no value then :attr:`Empty` is returned.
        """
        return EmbedProxy(getattr(self, '_provider', {}))  # type: ignore

    @property
    def author(self) -> _EmbedAuthorProxy:
        """Returns an ``EmbedProxy`` denoting the author contents.

        See :meth:`set_author` for possible values you can access.

        If the attribute has no value then :attr:`Empty` is returned.
        """
        return EmbedProxy(getattr(self, '_author', {}))  # type: ignore

    def set_author(self: E, *, name: str, url: MaybeEmpty[str] = EmptyEmbed, icon_url: MaybeEmpty[str] = EmptyEmbed) -> E:
        """Sets the author for the embed content.

        This function returns the class instance to allow for fluent-style
        chaining.

        Parameters
        -----------
        name: :class:`str`
            The name of the author.
        url: :class:`str`
            The URL for the author.
        icon_url: :class:`str`
            The URL of the author icon. Only HTTP(S) is supported.
        """

        self._author = {
            'name': str(name),
        }

        if url is not EmptyEmbed:
            self._author['url'] = str(url)

        if icon_url is not EmptyEmbed:
            self._author['icon_url'] = str(icon_url)

        return self

    def remove_author(self: E) -> E:
        """Clears embed's author information.

        This function returns the class instance to allow for fluent-style
        chaining.

        .. versionadded:: 1.4
        """
        try:
            del self._author
        except AttributeError:
            pass

        return self

    @property
    def fields(self) -> List[_EmbedFieldProxy]:
        """Union[List[:class:`EmbedProxy`], :attr:`Empty`]: Returns a :class:`list` of ``EmbedProxy`` denoting the field contents.

        See :meth:`add_field` for possible values you can access.

        If the attribute has no value then :attr:`Empty` is returned.
        """
        return [EmbedProxy(d) for d in getattr(self, '_fields', [])]  # type: ignore

    def add_field(self: E, *, name: str, value: str, inline: bool = True) -> E:
        """Adds a field to the embed object.

        This function returns the class instance to allow for fluent-style
        chaining.

        Parameters
        -----------
        name: :class:`str`
            The name of the field.
        value: :class:`str`
            The value of the field.
        inline: :class:`bool`
            Whether the field should be displayed inline.
        """

        field = {
            'inline': inline,
            'name': str(name),
            'value': str(value),
        }

        try:
            self._fields.append(field)
        except AttributeError:
            self._fields = [field]

        return self

    def insert_field_at(self: E, index: int, *, name: str, value: str, inline: bool = True) -> E:
        """Inserts a field before a specified index to the embed.

        This function returns the class instance to allow for fluent-style
        chaining.

        .. versionadded:: 1.2

        Parameters
        -----------
        index: :class:`int`
            The index of where to insert the field.
        name: :class:`str`
            The name of the field.
        value: :class:`str`
            The value of the field.
        inline: :class:`bool`
            Whether the field should be displayed inline.
        """

        field = {
            'inline': inline,
            'name': str(name),
            'value': str(value),
        }

        try:
            self._fields.insert(index, field)
        except AttributeError:
            self._fields = [field]

        return self

    def clear_fields(self) -> None:
        """Removes all fields from this embed."""
        try:
            self._fields.clear()
        except AttributeError:
            self._fields = []

    def remove_field(self, index: int) -> None:
        """Removes a field at a specified index.

        If the index is invalid or out of bounds then the error is
        silently swallowed.

        .. note::

            When deleting a field by index, the index of the other fields
            shift to fill the gap just like a regular list.

        Parameters
        -----------
        index: :class:`int`
            The index of the field to remove.
        """
        try:
            del self._fields[index]
        except (AttributeError, IndexError):
            pass

    def set_field_at(self: E, index: int, *, name: str, value: str, inline: bool = True) -> E:
        """Modifies a field to the embed object.

        The index must point to a valid pre-existing field.

        This function returns the class instance to allow for fluent-style
        chaining.

        Parameters
        -----------
        index: :class:`int`
            The index of the field to modify.
        name: :class:`str`
            The name of the field.
        value: :class:`str`
            The value of the field.
        inline: :class:`bool`
            Whether the field should be displayed inline.

        Raises
        -------
        IndexError
            An invalid index was provided.
        """

        try:
            field = self._fields[index]
        except (TypeError, IndexError, AttributeError):
            raise IndexError('field index out of range')

        field['name'] = str(name)
        field['value'] = str(value)
        field['inline'] = inline
        return self

    def to_dict(self) -> EmbedData:
        """Converts this embed object into a dict."""

        # add in the raw data into the dict
        # fmt: off
        result = {
            key[1:]: getattr(self, key)
            for key in self.__slots__
            if key[0] == '_' and hasattr(self, key)
        }
        # fmt: on

        # deal with basic convenience wrappers

        try:
            colour = result.pop('colour')
        except KeyError:
            pass
        else:
            if colour:
                result['color'] = colour.value

        try:
            timestamp = result.pop('timestamp')
        except KeyError:
            pass
        else:
            if timestamp:
                if timestamp.tzinfo:
                    result['timestamp'] = timestamp.astimezone(tz=datetime.timezone.utc).isoformat()
                else:
                    result['timestamp'] = timestamp.replace(tzinfo=datetime.timezone.utc).isoformat()

        # add in the non raw attribute ones
        if self.type:
            result['type'] = self.type

        if self.description:
            result['description'] = self.description

        if self.url:
            result['url'] = self.url

        if self.title:
            result['title'] = self.title

        return result  # type: ignore<|MERGE_RESOLUTION|>--- conflicted
+++ resolved
@@ -25,11 +25,8 @@
 from __future__ import annotations
 
 import datetime
-<<<<<<< HEAD
 import os
-=======
 from typing import Any, Dict, Final, List, Protocol, TYPE_CHECKING, Type, TypeVar, Union
->>>>>>> 87e64dff
 
 from . import utils
 from .colour import Colour
@@ -160,35 +157,6 @@
         to denote that the value or attribute is empty.
     """
 
-<<<<<<< HEAD
-    __slots__ = ('title', 'url', 'type', '_timestamp', '_colour', '_footer',
-                 '_image', '_thumbnail', '_video', '_provider', '_author',
-                 '_fields', 'description')
-
-    Empty = EmptyEmbed
-
-    def __init__(self, **kwargs):
-        # swap the colour/color aliases
-        try:
-            colour = kwargs['colour']
-        except KeyError:
-            colour = kwargs.get('color', os.getenv("DEFAULT_EMBED_COLOR", default=EmptyEmbed))
-            if isinstance(colour, str):
-                colour = int(colour, 16)
-
-
-        self.colour = colour
-        self.title = kwargs.get('title', EmptyEmbed)
-        self.type = kwargs.get('type', 'rich')
-        self.url = kwargs.get('url', EmptyEmbed)
-        self.description = kwargs.get('description', EmptyEmbed)
-
-        try:
-            timestamp = kwargs['timestamp']
-        except KeyError:
-            pass
-        else:
-=======
     __slots__ = (
         'title',
         'url',
@@ -219,7 +187,13 @@
         timestamp: datetime.datetime = None,
     ):
 
-        self.colour = colour if colour is not EmptyEmbed else color
+        if colour is EmptyEmbed and color is EmptyEmbed:
+            colour = os.getenv("DEFAULT_EMBED_COLOR", default=EmptyEmbed)
+            if isinstance(colour, str):
+                colour = int(colour, 16)
+        else:
+            colour = colour if colour is not EmptyEmbed else color
+        self.colour = colour
         self.title = title
         self.type = type
         self.url = url
@@ -237,7 +211,6 @@
         if timestamp:
             if timestamp.tzinfo is None:
                 timestamp = timestamp.astimezone()
->>>>>>> 87e64dff
             self.timestamp = timestamp
 
     @classmethod
