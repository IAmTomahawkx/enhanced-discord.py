"""
The MIT License (MIT)

Copyright (c) 2015-present Rapptz

Permission is hereby granted, free of charge, to any person obtaining a
copy of this software and associated documentation files (the "Software"),
to deal in the Software without restriction, including without limitation
the rights to use, copy, modify, merge, publish, distribute, sublicense,
and/or sell copies of the Software, and to permit persons to whom the
Software is furnished to do so, subject to the following conditions:

The above copyright notice and this permission notice shall be included in
all copies or substantial portions of the Software.

THE SOFTWARE IS PROVIDED "AS IS", WITHOUT WARRANTY OF ANY KIND, EXPRESS
OR IMPLIED, INCLUDING BUT NOT LIMITED TO THE WARRANTIES OF MERCHANTABILITY,
FITNESS FOR A PARTICULAR PURPOSE AND NONINFRINGEMENT. IN NO EVENT SHALL THE
AUTHORS OR COPYRIGHT HOLDERS BE LIABLE FOR ANY CLAIM, DAMAGES OR OTHER
LIABILITY, WHETHER IN AN ACTION OF CONTRACT, TORT OR OTHERWISE, ARISING
FROM, OUT OF OR IN CONNECTION WITH THE SOFTWARE OR THE USE OR OTHER
DEALINGS IN THE SOFTWARE.
"""

from __future__ import annotations


import asyncio
import collections
import collections.abc
from functools import cached_property

import inspect
import importlib.util
import sys
import traceback
import types
from collections import defaultdict
from discord.http import HTTPClient
from typing import (
    Any,
    Callable,
    Iterable,
    Tuple,
    cast,
    Mapping,
    List,
    Dict,
    TYPE_CHECKING,
    Optional,
    TypeVar,
    Type,
    Union,
)

import discord
from discord.types.interactions import (
    ApplicationCommandInteractionData,
    ApplicationCommandInteractionDataOption,
    EditApplicationCommand,
    _ApplicationCommandInteractionDataOptionString,
)

from .core import GroupMixin
from .converter import Greedy
from .view import StringView, supported_quotes
from .context import Context
from .flags import FlagConverter
from . import errors
from .help import HelpCommand, DefaultHelpCommand
from .cog import Cog

if TYPE_CHECKING:
    import importlib.machinery

    from discord.role import Role
    from discord.message import Message
    from discord.abc import PartialMessageableChannel
    from ._types import (
        Check,
        CoroFunc,
    )

__all__ = (
    "when_mentioned",
    "when_mentioned_or",
    "Bot",
    "AutoShardedBot",
)

MISSING: Any = discord.utils.MISSING

T = TypeVar("T")
CFT = TypeVar("CFT", bound="CoroFunc")
CXT = TypeVar("CXT", bound="Context")


class _FakeSlashMessage(discord.PartialMessage):
    activity = application = edited_at = reference = webhook_id = None
    attachments = components = reactions = stickers = []
    tts = False

    raw_mentions = discord.Message.raw_mentions
    clean_content = discord.Message.clean_content
    channel_mentions = discord.Message.channel_mentions
    raw_role_mentions = discord.Message.raw_role_mentions
    raw_channel_mentions = discord.Message.raw_channel_mentions

    author: Union[discord.User, discord.Member]

    @classmethod
    def from_interaction(
        cls, interaction: discord.Interaction, channel: Union[discord.TextChannel, discord.DMChannel, discord.Thread]
    ):
        self = cls(channel=channel, id=interaction.id)
        assert interaction.user is not None
        self.author = interaction.user

        return self

    @cached_property
    def mentions(self) -> List[Union[discord.Member, discord.User]]:
        client = self._state._get_client()
        if self.guild:
            ensure_user = lambda id: self.guild.get_member(id) or client.get_user(id)  # type: ignore
        else:
            ensure_user = client.get_user

        return discord.utils._unique(filter(None, map(ensure_user, self.raw_mentions)))

    @cached_property
    def role_mentions(self) -> List[Role]:
        if self.guild is None:
            return []
        return discord.utils._unique(filter(None, map(self.guild.get_role, self.raw_role_mentions)))


def when_mentioned(bot: Union[Bot, AutoShardedBot], msg: Message) -> List[str]:
    """A callable that implements a command prefix equivalent to being mentioned.

    These are meant to be passed into the :attr:`.Bot.command_prefix` attribute.
    """
    # bot.user will never be None when this is called
    return [f"<@{bot.user.id}> ", f"<@!{bot.user.id}> "]  # type: ignore


def when_mentioned_or(*prefixes: str) -> Callable[[Union[Bot, AutoShardedBot], Message], List[str]]:
    """A callable that implements when mentioned or other prefixes provided.

    These are meant to be passed into the :attr:`.Bot.command_prefix` attribute.

    Example
    --------

    .. code-block:: python3

        bot = commands.Bot(command_prefix=commands.when_mentioned_or('!'))


    .. note::

        This callable returns another callable, so if this is done inside a custom
        callable, you must call the returned callable, for example:

        .. code-block:: python3

            async def get_prefix(bot, message):
                extras = await prefixes_for(message.guild) # returns a list
                return commands.when_mentioned_or(*extras)(bot, message)


    See Also
    ----------
    :func:`.when_mentioned`
    """

    def inner(bot, msg):
        r = list(prefixes)
        r = when_mentioned(bot, msg) + r
        return r

    return inner


def _is_submodule(parent: str, child: str) -> bool:
    return parent == child or child.startswith(parent + ".")


def _unwrap_slash_groups(
    data: ApplicationCommandInteractionData,
) -> Tuple[str, Dict[str, ApplicationCommandInteractionDataOption]]:
    command_name = data["name"]
    command_options: Any = data.get("options") or []
    while True:
        try:
            option = next(o for o in command_options if o["type"] in {1, 2})
        except StopIteration:
            return command_name, {o["name"]: o for o in command_options}
        else:
            command_name += f' {option["name"]}'
            command_options = option.get("options") or []


def _quote_string_safe(string: str) -> str:
    # we need to quote this string otherwise we may spill into
    # other parameters and cause all kinds of trouble, as many
    # quotes are supported and some may be in the option, we
    # loop through all supported quotes and if neither open or
    # close are in the string, we add them
    for open, close in supported_quotes.items():
        if open not in string and close not in string:
            return f"{open}{string}{close}"

    # all supported quotes are in the message and we cannot add any
    # safely, very unlikely but still got to be covered
    raise errors.UnexpectedQuoteError(string)


class _DefaultRepr:
    def __repr__(self):
        return "<default-help-command>"


_default = _DefaultRepr()


class BotBase(GroupMixin):
    def __init__(
        self,
        command_prefix,
        help_command=_default,
        description=None,
        *,
        intents: discord.Intents,
        message_commands: bool = True,
        slash_commands: bool = False,
        **options,
    ):
        super().__init__(**options, intents=intents)

        self.command_prefix = command_prefix
        self.slash_commands = slash_commands
        self.message_commands = message_commands
        self.extra_events: Dict[str, List[CoroFunc]] = {}
        self.__cogs: Dict[str, Cog] = {}
        self.__extensions: Dict[str, types.ModuleType] = {}
        self._checks: List[Check] = []
        self._check_once = []
        self._before_invoke = None
        self._after_invoke = None
        self._help_command = None
        self.description = inspect.cleandoc(description) if description else ""
        self.owner_id = options.get("owner_id")
        self.owner_ids = options.get("owner_ids", set())
        self.strip_after_prefix = options.get("strip_after_prefix", False)
        self.slash_command_guilds: Optional[Iterable[int]] = options.get("slash_command_guilds", None)

        if self.owner_id and self.owner_ids:
            raise TypeError("Both owner_id and owner_ids are set.")

        if self.owner_ids and not isinstance(self.owner_ids, collections.abc.Collection):
            raise TypeError(f"owner_ids must be a collection not {self.owner_ids.__class__!r}")

        if not (message_commands or slash_commands):
            raise ValueError("Both message_commands and slash_commands are disabled.")

        if help_command is _default:
            self.help_command = DefaultHelpCommand()
        else:
            self.help_command = help_command

    # internal helpers

    def dispatch(self, event_name: str, *args: Any, **kwargs: Any) -> None:
        # super() will resolve to Client
        super().dispatch(event_name, *args, **kwargs)  # type: ignore
        ev = "on_" + event_name
        for event in self.extra_events.get(ev, []):
            self._schedule_event(event, ev, *args, **kwargs)  # type: ignore

    async def setup(self):
        await self.create_slash_commands()

    async def create_slash_commands(self):
        commands: defaultdict[Optional[int], List[EditApplicationCommand]] = defaultdict(list)
        for command in self.commands:
            if command.hidden or (command.slash_command is None and not self.slash_commands):
                continue

            try:
                payload = command.to_application_command()
            except Exception:
                raise errors.ApplicationCommandRegistrationError(command)

            if payload is None:
                continue

            guilds = command.slash_command_guilds or self.slash_command_guilds
            if guilds is None:
                commands[None].append(payload)
            else:
                self._application_command_store.add_command(payload, BotBase.process_slash_commands, guild_ids=guilds)  # type: ignore
                for guild in guilds:
                    commands[guild].append(payload)

        global_commands = commands.pop(None, None)
        if global_commands is not None:
            if self.slash_command_guilds is None:
                for global_command in global_commands:
                    self._application_command_store.add_command(global_command, BotBase.process_slash_commands, guild_ids=None)  # type: ignore
            else:
                for global_command in global_commands:
                    self._application_command_store.add_command(global_command, BotBase.process_slash_commands, guild_ids=self.slash_command_guilds)  # type: ignore
        
        await self.upload_guild_application_commands()  # type: ignore
        await self.upload_global_application_commands()  # type: ignore

    @discord.utils.copy_doc(discord.Client.close)
    async def close(self) -> None:
        for extension in tuple(self.__extensions):
            try:
                self.unload_extension(extension)
            except Exception:
                pass

        for cog in tuple(self.__cogs):
            try:
                self.remove_cog(cog)
            except Exception:
                pass

        await super().close()  # type: ignore

    async def on_command_error(self, context: Context, exception: errors.CommandError) -> None:
        """|coro|

        The default command error handler provided by the bot.

        By default this prints to :data:`sys.stderr` however it could be
        overridden to have a different implementation.

        This only fires if you do not specify any listeners for command error.
        """
        if self.extra_events.get("on_command_error", None):
            return

        command = context.command
        if command and command.has_error_handler():
            return

        cog = context.cog
        if cog and cog.has_error_handler():
            return

        print(f"Ignoring exception in command {context.command}:", file=sys.stderr)
        traceback.print_exception(type(exception), exception, exception.__traceback__, file=sys.stderr)

    # global check registration

    def check(self, func: T) -> T:
        r"""A decorator that adds a global check to the bot.

        A global check is similar to a :func:`.check` that is applied
        on a per command basis except it is run before any command checks
        have been verified and applies to every command the bot has.

        .. note::

            This function can either be a regular function or a coroutine.

        Similar to a command :func:`.check`\, this takes a single parameter
        of type :class:`.Context` and can only raise exceptions inherited from
        :exc:`.CommandError`.

        Example
        ---------

        .. code-block:: python3

            @bot.check
            def check_commands(ctx):
                return ctx.command.qualified_name in allowed_commands

        """
        # T was used instead of Check to ensure the type matches on return
        self.add_check(func)  # type: ignore
        return func

    def add_check(self, func: Check, *, call_once: bool = False) -> None:
        """Adds a global check to the bot.

        This is the non-decorator interface to :meth:`.check`
        and :meth:`.check_once`.

        Parameters
        -----------
        func
            The function that was used as a global check.
        call_once: :class:`bool`
            If the function should only be called once per
            :meth:`.invoke` call.
        """

        if call_once:
            self._check_once.append(func)
        else:
            self._checks.append(func)

    def remove_check(self, func: Check, *, call_once: bool = False) -> None:
        """Removes a global check from the bot.

        This function is idempotent and will not raise an exception
        if the function is not in the global checks.

        Parameters
        -----------
        func
            The function to remove from the global checks.
        call_once: :class:`bool`
            If the function was added with ``call_once=True`` in
            the :meth:`.Bot.add_check` call or using :meth:`.check_once`.
        """
        l = self._check_once if call_once else self._checks

        try:
            l.remove(func)
        except ValueError:
            pass

    def check_once(self, func: CFT) -> CFT:
        r"""A decorator that adds a "call once" global check to the bot.

        Unlike regular global checks, this one is called only once
        per :meth:`.invoke` call.

        Regular global checks are called whenever a command is called
        or :meth:`.Command.can_run` is called. This type of check
        bypasses that and ensures that it's called only once, even inside
        the default help command.

        .. note::

            When using this function the :class:`.Context` sent to a group subcommand
            may only parse the parent command and not the subcommands due to it
            being invoked once per :meth:`.Bot.invoke` call.

        .. note::

            This function can either be a regular function or a coroutine.

        Similar to a command :func:`.check`\, this takes a single parameter
        of type :class:`.Context` and can only raise exceptions inherited from
        :exc:`.CommandError`.

        Example
        ---------

        .. code-block:: python3

            @bot.check_once
            def whitelist(ctx):
                return ctx.message.author.id in my_whitelist

        """
        self.add_check(func, call_once=True)
        return func

    async def can_run(self, ctx: Context, *, call_once: bool = False) -> bool:
        data = self._check_once if call_once else self._checks

        if len(data) == 0:
            return True

        # type-checker doesn't distinguish between functions and methods
        return await discord.utils.async_all(f(ctx) for f in data)  # type: ignore

    async def is_owner(self, user: discord.User) -> bool:
        """|coro|

        Checks if a :class:`~discord.User` or :class:`~discord.Member` is the owner of
        this bot.

        If an :attr:`owner_id` is not set, it is fetched automatically
        through the use of :meth:`~.Bot.application_info`.

        .. versionchanged:: 1.3
            The function also checks if the application is team-owned if
            :attr:`owner_ids` is not set.

        Parameters
        -----------
        user: :class:`.abc.User`
            The user to check for.

        Returns
        --------
        :class:`bool`
            Whether the user is the owner.
        """

        if self.owner_id:
            return user.id == self.owner_id
        elif self.owner_ids:
            return user.id in self.owner_ids
        else:
            # Populate the used fields, then retry the check. This is only done at-most once in the bot lifetime.
            await self.populate_owners()
            return await self.is_owner(user)

    async def try_owners(self) -> List[discord.User]:
        """|coro|

        Returns a list of :class:`~discord.User` representing the owners of the bot.
        It uses the :attr:`owner_id` and :attr:`owner_ids`, if set.

        .. versionadded:: 2.0
            The function also checks if the application is team-owned if
            :attr:`owner_ids` is not set.

        Returns
        --------
        List[:class:`~discord.User`]
            List of owners of the bot.
        """
        if self.owner_id:
            owner = await self.try_user(self.owner_id)

            if owner:
                return [owner]
            else:
                return []

        elif self.owner_ids:
            owners = []

            for owner_id in self.owner_ids:
                owner = await self.try_user(owner_id)
                if owner:
                    owners.append(owner)

            return owners
        else:
            # We didn't have owners cached yet, cache them and retry.
            await self.populate_owners()
            return await self.try_owners()

    async def populate_owners(self):
        """|coro|

        Populate the :attr:`owner_id` and :attr:`owner_ids` through the use of :meth:`~.Bot.application_info`.

        .. versionadded:: 2.0
        """
        app = await self.application_info()  # type: ignore
        if app.team:
            self.owner_ids = {m.id for m in app.team.members}
        else:
            self.owner_id = app.owner.id

    def before_invoke(self, coro: CFT) -> CFT:
        """A decorator that registers a coroutine as a pre-invoke hook.

        A pre-invoke hook is called directly before the command is
        called. This makes it a useful function to set up database
        connections or any type of set up required.

        This pre-invoke hook takes a sole parameter, a :class:`.Context`.

        .. note::

            The :meth:`~.Bot.before_invoke` and :meth:`~.Bot.after_invoke` hooks are
            only called if all checks and argument parsing procedures pass
            without error. If any check or argument parsing procedures fail
            then the hooks are not called.

        Parameters
        -----------
        coro: :ref:`coroutine <coroutine>`
            The coroutine to register as the pre-invoke hook.

        Raises
        -------
        TypeError
            The coroutine passed is not actually a coroutine.
        """
        if not asyncio.iscoroutinefunction(coro):
            raise TypeError("The pre-invoke hook must be a coroutine.")

        self._before_invoke = coro
        return coro

    def after_invoke(self, coro: CFT) -> CFT:
        r"""A decorator that registers a coroutine as a post-invoke hook.

        A post-invoke hook is called directly after the command is
        called. This makes it a useful function to clean-up database
        connections or any type of clean up required.

        This post-invoke hook takes a sole parameter, a :class:`.Context`.

        .. note::

            Similar to :meth:`~.Bot.before_invoke`\, this is not called unless
            checks and argument parsing procedures succeed. This hook is,
            however, **always** called regardless of the internal command
            callback raising an error (i.e. :exc:`.CommandInvokeError`\).
            This makes it ideal for clean-up scenarios.

        Parameters
        -----------
        coro: :ref:`coroutine <coroutine>`
            The coroutine to register as the post-invoke hook.

        Raises
        -------
        TypeError
            The coroutine passed is not actually a coroutine.
        """
        if not asyncio.iscoroutinefunction(coro):
            raise TypeError("The post-invoke hook must be a coroutine.")

        self._after_invoke = coro
        return coro

    # listener registration

    def add_listener(self, func: CoroFunc, name: str = MISSING) -> None:
        """The non decorator alternative to :meth:`.listen`.

        Parameters
        -----------
        func: :ref:`coroutine <coroutine>`
            The function to call.
        name: :class:`str`
            The name of the event to listen for. Defaults to ``func.__name__``.

        Example
        --------

        .. code-block:: python3

            async def on_ready(): pass
            async def my_message(message): pass

            bot.add_listener(on_ready)
            bot.add_listener(my_message, 'on_message')

        """
        name = func.__name__ if name is MISSING else name

        if not asyncio.iscoroutinefunction(func):
            raise TypeError("Listeners must be coroutines")

        if name in self.extra_events:
            self.extra_events[name].append(func)
        else:
            self.extra_events[name] = [func]

    def remove_listener(self, func: CoroFunc, name: str = MISSING) -> None:
        """Removes a listener from the pool of listeners.

        Parameters
        -----------
        func
            The function that was used as a listener to remove.
        name: :class:`str`
            The name of the event we want to remove. Defaults to
            ``func.__name__``.
        """

        name = func.__name__ if name is MISSING else name

        if name in self.extra_events:
            try:
                self.extra_events[name].remove(func)
            except ValueError:
                pass

    def listen(self, name: str = MISSING) -> Callable[[CFT], CFT]:
        """A decorator that registers another function as an external
        event listener. Basically this allows you to listen to multiple
        events from different places e.g. such as :func:`.on_ready`

        The functions being listened to must be a :ref:`coroutine <coroutine>`.

        Example
        --------

        .. code-block:: python3

            @bot.listen()
            async def on_message(message):
                print('one')

            # in some other file...

            @bot.listen('on_message')
            async def my_message(message):
                print('two')

        Would print one and two in an unspecified order.

        Raises
        -------
        TypeError
            The function being listened to is not a coroutine.
        """

        def decorator(func: CFT) -> CFT:
            self.add_listener(func, name)
            return func

        return decorator

    # cogs

    def add_cog(self, cog: Cog, *, override: bool = False) -> None:
        """Adds a "cog" to the bot.

        A cog is a class that has its own event listeners and commands.

        .. versionchanged:: 2.0

            :exc:`.ClientException` is raised when a cog with the same name
            is already loaded.

        Parameters
        -----------
        cog: :class:`.Cog`
            The cog to register to the bot.
        override: :class:`bool`
            If a previously loaded cog with the same name should be ejected
            instead of raising an error.

            .. versionadded:: 2.0

        Raises
        -------
        TypeError
            The cog does not inherit from :class:`.Cog`.
        CommandError
            An error happened during loading.
        .ClientException
            A cog with the same name is already loaded.
        """

        if not isinstance(cog, Cog):
            raise TypeError("cogs must derive from Cog")

        cog_name = cog.__cog_name__
        existing = self.__cogs.get(cog_name)

        if existing is not None:
            if not override:
                raise discord.ClientException(f"Cog named {cog_name!r} already loaded")
            self.remove_cog(cog_name)

        cog = cog._inject(self)
        self.__cogs[cog_name] = cog

    def get_cog(self, name: str) -> Optional[Cog]:
        """Gets the cog instance requested.

        If the cog is not found, ``None`` is returned instead.

        Parameters
        -----------
        name: :class:`str`
            The name of the cog you are requesting.
            This is equivalent to the name passed via keyword
            argument in class creation or the class name if unspecified.

        Returns
        --------
        Optional[:class:`Cog`]
            The cog that was requested. If not found, returns ``None``.
        """
        return self.__cogs.get(name)

    def remove_cog(self, name: str) -> Optional[Cog]:
        """Removes a cog from the bot and returns it.

        All registered commands and event listeners that the
        cog has registered will be removed as well.

        If no cog is found then this method has no effect.

        Parameters
        -----------
        name: :class:`str`
            The name of the cog to remove.

        Returns
        -------
        Optional[:class:`.Cog`]
             The cog that was removed. ``None`` if not found.
        """

        cog = self.__cogs.pop(name, None)
        if cog is None:
            return

        help_command = self._help_command
        if help_command and help_command.cog is cog:
            help_command.cog = None
        cog._eject(self)

        return cog

    @property
    def cogs(self) -> Mapping[str, Cog]:
        """Mapping[:class:`str`, :class:`Cog`]: A read-only mapping of cog name to cog."""
        return types.MappingProxyType(self.__cogs)

    # extensions

    def _remove_module_references(self, name: str) -> None:
        # find all references to the module
        # remove the cogs registered from the module
        for cogname, cog in self.__cogs.copy().items():
            if _is_submodule(name, cog.__module__):
                self.remove_cog(cogname)

        # remove all the commands from the module
        for cmd in self.all_commands.copy().values():
            if cmd.module is not None and _is_submodule(name, cmd.module):
                if isinstance(cmd, GroupMixin):
                    cmd.recursively_remove_all_commands()
                self.remove_command(cmd.name)

        # remove all the listeners from the module
        for event_list in self.extra_events.copy().values():
            remove = []
            for index, event in enumerate(event_list):
                if event.__module__ is not None and _is_submodule(name, event.__module__):
                    remove.append(index)

            for index in reversed(remove):
                del event_list[index]

    def _call_module_finalizers(self, lib: types.ModuleType, key: str) -> None:
        try:
            func = getattr(lib, "teardown")
        except AttributeError:
            pass
        else:
            try:
                func(self)
            except Exception:
                pass
        finally:
            self.__extensions.pop(key, None)
            sys.modules.pop(key, None)
            name = lib.__name__
            for module in list(sys.modules.keys()):
                if _is_submodule(name, module):
                    del sys.modules[module]

    def _load_from_module_spec(self, spec: importlib.machinery.ModuleSpec, key: str) -> None:
        # precondition: key not in self.__extensions
        lib = importlib.util.module_from_spec(spec)
        sys.modules[key] = lib
        try:
            spec.loader.exec_module(lib)  # type: ignore
        except Exception as e:
            del sys.modules[key]
            raise errors.ExtensionFailed(key, e) from e

        try:
            setup = getattr(lib, "setup")
        except AttributeError:
            del sys.modules[key]
            raise errors.NoEntryPointError(key)

        try:
            setup(self)
        except Exception as e:
            del sys.modules[key]
            self._remove_module_references(lib.__name__)
            self._call_module_finalizers(lib, key)
            raise errors.ExtensionFailed(key, e) from e
        else:
            self.__extensions[key] = lib

    def _resolve_name(self, name: str, package: Optional[str]) -> str:
        try:
            return importlib.util.resolve_name(name, package)
        except ImportError:
            raise errors.ExtensionNotFound(name)

    def load_extension(self, name: str, *, package: Optional[str] = None) -> None:
        """Loads an extension.

        An extension is a python module that contains commands, cogs, or
        listeners.

        An extension must have a global function, ``setup`` defined as
        the entry point on what to do when the extension is loaded. This entry
        point must have a single argument, the ``bot``.

        Parameters
        ------------
        name: :class:`str`
            The extension name to load. It must be dot separated like
            regular Python imports if accessing a sub-module. e.g.
            ``foo.test`` if you want to import ``foo/test.py``.
        package: Optional[:class:`str`]
            The package name to resolve relative imports with.
            This is required when loading an extension using a relative path, e.g ``.foo.test``.
            Defaults to ``None``.

            .. versionadded:: 1.7

        Raises
        --------
        ExtensionNotFound
            The extension could not be imported.
            This is also raised if the name of the extension could not
            be resolved using the provided ``package`` parameter.
        ExtensionAlreadyLoaded
            The extension is already loaded.
        NoEntryPointError
            The extension does not have a setup function.
        ExtensionFailed
            The extension or its setup function had an execution error.
        """

        name = self._resolve_name(name, package)
        if name in self.__extensions:
            raise errors.ExtensionAlreadyLoaded(name)

        spec = importlib.util.find_spec(name)
        if spec is None:
            raise errors.ExtensionNotFound(name)

        self._load_from_module_spec(spec, name)

    def unload_extension(self, name: str, *, package: Optional[str] = None) -> None:
        """Unloads an extension.

        When the extension is unloaded, all commands, listeners, and cogs are
        removed from the bot and the module is un-imported.

        The extension can provide an optional global function, ``teardown``,
        to do miscellaneous clean-up if necessary. This function takes a single
        parameter, the ``bot``, similar to ``setup`` from
        :meth:`~.Bot.load_extension`.

        Parameters
        ------------
        name: :class:`str`
            The extension name to unload. It must be dot separated like
            regular Python imports if accessing a sub-module. e.g.
            ``foo.test`` if you want to import ``foo/test.py``.
        package: Optional[:class:`str`]
            The package name to resolve relative imports with.
            This is required when unloading an extension using a relative path, e.g ``.foo.test``.
            Defaults to ``None``.

            .. versionadded:: 1.7

        Raises
        -------
        ExtensionNotFound
            The name of the extension could not
            be resolved using the provided ``package`` parameter.
        ExtensionNotLoaded
            The extension was not loaded.
        """

        name = self._resolve_name(name, package)
        lib = self.__extensions.get(name)
        if lib is None:
            raise errors.ExtensionNotLoaded(name)

        self._remove_module_references(lib.__name__)
        self._call_module_finalizers(lib, name)

    def reload_extension(self, name: str, *, package: Optional[str] = None) -> None:
        """Atomically reloads an extension.

        This replaces the extension with the same extension, only refreshed. This is
        equivalent to a :meth:`unload_extension` followed by a :meth:`load_extension`
        except done in an atomic way. That is, if an operation fails mid-reload then
        the bot will roll-back to the prior working state.

        Parameters
        ------------
        name: :class:`str`
            The extension name to reload. It must be dot separated like
            regular Python imports if accessing a sub-module. e.g.
            ``foo.test`` if you want to import ``foo/test.py``.
        package: Optional[:class:`str`]
            The package name to resolve relative imports with.
            This is required when reloading an extension using a relative path, e.g ``.foo.test``.
            Defaults to ``None``.

            .. versionadded:: 1.7

        Raises
        -------
        ExtensionNotLoaded
            The extension was not loaded.
        ExtensionNotFound
            The extension could not be imported.
            This is also raised if the name of the extension could not
            be resolved using the provided ``package`` parameter.
        NoEntryPointError
            The extension does not have a setup function.
        ExtensionFailed
            The extension setup function had an execution error.
        """

        name = self._resolve_name(name, package)
        lib = self.__extensions.get(name)
        if lib is None:
            raise errors.ExtensionNotLoaded(name)

        # get the previous module states from sys modules
        modules = {name: module for name, module in sys.modules.items() if _is_submodule(lib.__name__, name)}

        try:
            # Unload and then load the module...
            self._remove_module_references(lib.__name__)
            self._call_module_finalizers(lib, name)
            self.load_extension(name)
        except Exception:
            # if the load failed, the remnants should have been
            # cleaned from the load_extension function call
            # so let's load it from our old compiled library.
            lib.setup(self)  # type: ignore
            self.__extensions[name] = lib

            # revert sys.modules back to normal and raise back to caller
            sys.modules.update(modules)
            raise

    @property
    def extensions(self) -> Mapping[str, types.ModuleType]:
        """Mapping[:class:`str`, :class:`py:types.ModuleType`]: A read-only mapping of extension name to extension."""
        return types.MappingProxyType(self.__extensions)

    # help command stuff

    @property
    def help_command(self) -> Optional[HelpCommand]:
        return self._help_command

    @help_command.setter
    def help_command(self, value: Optional[HelpCommand]) -> None:
        if value is not None:
            if not isinstance(value, HelpCommand):
                raise TypeError("help_command must be a subclass of HelpCommand")
            if self._help_command is not None:
                self._help_command._remove_from_bot(self)
            self._help_command = value
            value._add_to_bot(self)
        elif self._help_command is not None:
            self._help_command._remove_from_bot(self)
            self._help_command = None
        else:
            self._help_command = None

    # command processing

    async def get_prefix(self, message: Message) -> Union[List[str], str]:
        """|coro|

        Retrieves the prefix the bot is listening to
        with the message as a context.

        Parameters
        -----------
        message: :class:`discord.Message`
            The message context to get the prefix of.

        Returns
        --------
        Union[List[:class:`str`], :class:`str`]
            A list of prefixes or a single prefix that the bot is
            listening for.
        """
        if isinstance(message, _FakeSlashMessage):
            return "/"

        prefix = ret = self.command_prefix
        if callable(prefix):
            ret = await discord.utils.maybe_coroutine(prefix, self, message)

        if not isinstance(ret, str):
            try:
                ret = list(ret)
            except TypeError:
                # It's possible that a generator raised this exception.  Don't
                # replace it with our own error if that's the case.
                if isinstance(ret, collections.abc.Iterable):
                    raise

                raise TypeError(
                    "command_prefix must be plain string, iterable of strings, or callable "
                    f"returning either of these, not {ret.__class__.__name__}"
                )

            if not ret:
                raise ValueError("Iterable command_prefix must contain at least one prefix")

        return ret

    async def get_context(self, message: Message, *, cls: Type[CXT] = Context) -> CXT:
        r"""|coro|

        Returns the invocation context from the message.

        This is a more low-level counter-part for :meth:`.process_commands`
        to allow users more fine grained control over the processing.

        The returned context is not guaranteed to be a valid invocation
        context, :attr:`.Context.valid` must be checked to make sure it is.
        If the context is not valid then it is not a valid candidate to be
        invoked under :meth:`~.Bot.invoke`.

        Parameters
        -----------
        message: :class:`discord.Message`
            The message to get the invocation context from.
        cls
            The factory class that will be used to create the context.
            By default, this is :class:`.Context`. Should a custom
            class be provided, it must be similar enough to :class:`.Context`\'s
            interface.

        Returns
        --------
        :class:`.Context`
            The invocation context. The type of this can change via the
            ``cls`` parameter.
        """

        view = StringView(message.content)
        ctx = cls(prefix=None, view=view, bot=self, message=message)

        if message.author.id == self.user.id:  # type: ignore
            return ctx

        prefix = await self.get_prefix(message)
        invoked_prefix = prefix

        if isinstance(prefix, str):
            if not view.skip_string(prefix):
                return ctx
        else:
            try:
                # if the context class' __init__ consumes something from the view this
                # will be wrong.  That seems unreasonable though.
                if message.content.startswith(tuple(prefix)):
                    invoked_prefix = discord.utils.find(view.skip_string, prefix)
                else:
                    return ctx

            except TypeError:
                if not isinstance(prefix, list):
                    raise TypeError(
                        "get_prefix must return either a string or a list of string, "
                        f"not {prefix.__class__.__name__}"
                    )

                # It's possible a bad command_prefix got us here.
                for value in prefix:
                    if not isinstance(value, str):
                        raise TypeError(
                            "Iterable command_prefix or list returned from get_prefix must "
                            f"contain only strings, not {value.__class__.__name__}"
                        )

                # Getting here shouldn't happen
                raise

        if self.strip_after_prefix:
            view.skip_ws()

        invoker = view.get_word()
        ctx.invoked_with = invoker
        # type-checker fails to narrow invoked_prefix type.
        ctx.prefix = invoked_prefix  # type: ignore
        ctx.command = self.all_commands.get(invoker)
        return ctx

    async def invoke(self, ctx: Context) -> None:
        """|coro|

        Invokes the command given under the invocation context and
        handles all the internal event dispatch mechanisms.

        Parameters
        -----------
        ctx: :class:`.Context`
            The invocation context to invoke.
        """
        if ctx.command is not None:
            self.dispatch("command", ctx)
            try:
                if await self.can_run(ctx, call_once=True):
                    await ctx.command.invoke(ctx)
                else:
                    raise errors.CheckFailure("The global check once functions failed.")
            except errors.CommandError as exc:
                await ctx.command.dispatch_error(ctx, exc)
            else:
                self.dispatch("command_completion", ctx)
        elif ctx.invoked_with:
            exc = errors.CommandNotFound(f'Command "{ctx.invoked_with}" is not found')
            self.dispatch("command_error", ctx, exc)

    async def process_commands(self, message: Message) -> None:
        """|coro|

        This function processes the commands that have been registered
        to the bot and other groups. Without this coroutine, none of the
        commands will be triggered.

        By default, this coroutine is called inside the :func:`.on_message`
        event. If you choose to override the :func:`.on_message` event, then
        you should invoke this coroutine as well.

        This is built using other low level tools, and is equivalent to a
        call to :meth:`~.Bot.get_context` followed by a call to :meth:`~.Bot.invoke`.

        This also checks if the message's author is a bot and doesn't
        call :meth:`~.Bot.get_context` or :meth:`~.Bot.invoke` if so.

        Parameters
        -----------
        message: :class:`discord.Message`
            The message to process commands for.
        """
        if message.author.bot:
            return

        ctx = await self.get_context(message)
        await self.invoke(ctx)

    async def process_slash_commands(self, interaction: discord.Interaction, _command_payload=None):
        """|coro|

        This function processes a slash command interaction into a usable
        message and calls :meth:`.process_commands` based on it. Without this
        coroutine slash commands will not be triggered.

        By default, this coroutine is called inside the :func:`.on_interaction`
        event. If you choose to override the :func:`.on_interaction` event,
        then you should invoke this coroutine as well.

        .. versionadded:: 2.0

        Parameters
        -----------
        interaction: :class:`discord.Interaction`
            The interaction to process slash commands for.

        """
        if interaction.type != discord.InteractionType.application_command:
            return

        interaction.data = cast(ApplicationCommandInteractionData, interaction.data)
        command_name, command_options = _unwrap_slash_groups(interaction.data)

        command = self.get_command(command_name)
        if command is None:
            raise errors.CommandNotFound(f'Command "{command_name}" is not found')

        # Ensure the interaction channel is usable
        channel = interaction.channel
        if channel is None or isinstance(channel, discord.PartialMessageable):
            if interaction.guild is None:
                assert interaction.user is not None
                channel = await interaction.user.create_dm()
            elif interaction.channel_id is not None:
                channel = await interaction.guild.fetch_channel(interaction.channel_id)
            else:
                return  # cannot do anything without stable channel

        # Make our fake message so we can pass it to ext.commands
        message: discord.Message = _FakeSlashMessage.from_interaction(interaction, channel)  # type: ignore
        message.content = f"/{command_name}"

        # Add arguments to fake message content, in the right order
        ignore_params: List[inspect.Parameter] = []
        for name, param in command.clean_params.items():
            if inspect.isclass(param.annotation) and issubclass(param.annotation, FlagConverter):
                for name, flag in param.annotation.get_flags().items():
                    option = command_options.get(name)

                    if option is None:
                        if flag.required:
                            raise errors.MissingRequiredFlag(flag)
                    else:
                        prefix = param.annotation.__commands_flag_prefix__
                        delimiter = param.annotation.__commands_flag_delimiter__
                        message.content += f" {prefix}{name}{delimiter}{option['value']}"  # type: ignore
                continue

            option = command_options.get(name)
            if option is None:
                if param.default is param.empty and not command._is_typing_optional(param.annotation):
                    raise errors.MissingRequiredArgument(param)
                else:
                    ignore_params.append(param)
            elif (
                option["type"] == 3
                and not isinstance(param.annotation, Greedy)
                and param.kind in {param.POSITIONAL_OR_KEYWORD, param.POSITIONAL_ONLY}
            ):
                # String with space in without "consume rest"
                option = cast(_ApplicationCommandInteractionDataOptionString, option)
                message.content += f" {_quote_string_safe(option['value'])}"
            else:
                message.content += f' {option.get("value", "")}'

        ctx = await self.get_context(message)
        ctx._ignored_params = ignore_params
        ctx.interaction = interaction
        await self.invoke(ctx)

    async def on_message(self, message):
        await self.process_commands(message)

<<<<<<< HEAD
    async def on_interaction(self, interaction: discord.Interaction):
        await discord.Client.on_interaction(self, interaction)  # type: ignore
        await self.process_slash_commands(interaction)

=======
>>>>>>> 54cc7922

class Bot(BotBase, discord.Client):
    """Represents a discord bot.

    This class is a subclass of :class:`discord.Client` and as a result
    anything that you can do with a :class:`discord.Client` you can do with
    this bot.

    This class also subclasses :class:`.GroupMixin` to provide the functionality
    to manage commands.

    Attributes
    -----------
    command_prefix
        The command prefix is what the message content must contain initially
        to have a command invoked. This prefix could either be a string to
        indicate what the prefix should be, or a callable that takes in the bot
        as its first parameter and :class:`discord.Message` as its second
        parameter and returns the prefix. This is to facilitate "dynamic"
        command prefixes. This callable can be either a regular function or
        a coroutine.

        An empty string as the prefix always matches, enabling prefix-less
        command invocation. While this may be useful in DMs it should be avoided
        in servers, as it's likely to cause performance issues and unintended
        command invocations.

        The command prefix could also be an iterable of strings indicating that
        multiple checks for the prefix should be used and the first one to
        match will be the invocation prefix. You can get this prefix via
        :attr:`.Context.prefix`. To avoid confusion empty iterables are not
        allowed.

        .. note::

            When passing multiple prefixes be careful to not pass a prefix
            that matches a longer prefix occurring later in the sequence.  For
            example, if the command prefix is ``('!', '!?')``  the ``'!?'``
            prefix will never be matched to any message as the previous one
            matches messages starting with ``!?``. This is especially important
            when passing an empty string, it should always be last as no prefix
            after it will be matched.
    case_insensitive: :class:`bool`
        Whether the commands should be case insensitive. Defaults to ``True``. This
        attribute does not carry over to groups. You must set it to every group if
        you require group commands to be case insensitive as well.
    description: :class:`str`
        The content prefixed into the default help message.
    help_command: Optional[:class:`.HelpCommand`]
        The help command implementation to use. This can be dynamically
        set at runtime. To remove the help command pass ``None``. For more
        information on implementing a help command, see :ref:`ext_commands_help_command`.
    owner_id: Optional[:class:`int`]
        The user ID that owns the bot. If this is not set and is then queried via
        :meth:`.is_owner` then it is fetched automatically using
        :meth:`~.Bot.application_info`.
    owner_ids: Optional[Collection[:class:`int`]]
        The user IDs that owns the bot. This is similar to :attr:`owner_id`.
        If this is not set and the application is team based, then it is
        fetched automatically using :meth:`~.Bot.application_info`.
        For performance reasons it is recommended to use a :class:`set`
        for the collection. You cannot set both ``owner_id`` and ``owner_ids``.

        .. versionadded:: 1.3
    strip_after_prefix: :class:`bool`
        Whether to strip whitespace characters after encountering the command
        prefix. This allows for ``!   hello`` and ``!hello`` to both work if
        the ``command_prefix`` is set to ``!``. Defaults to ``False``.

        .. versionadded:: 1.7
    message_commands: Optional[:class:`bool`]
        Whether to process commands based on messages.

        Can be overwritten per command in the command decorators or when making
        a :class:`Command` object via the ``message_command`` parameter

        .. versionadded:: 2.0
    slash_commands: Optional[:class:`bool`]
        Whether to upload and process slash commands.

        Can be overwritten per command in the command decorators or when making
        a :class:`Command` object via the ``slash_command`` parameter

        .. versionadded:: 2.0
    slash_command_guilds: Optional[:class:`List[int]`]
        If this is set, only upload slash commands to these guild IDs.

        Can be overwritten per command in the command decorators or when making
        a :class:`Command` object via the ``slash_command_guilds`` parameter

        .. versionadded:: 2.0

    """

    pass


class AutoShardedBot(BotBase, discord.AutoShardedClient):
    """This is similar to :class:`.Bot` except that it is inherited from
    :class:`discord.AutoShardedClient` instead.
    """

    pass<|MERGE_RESOLUTION|>--- conflicted
+++ resolved
@@ -1324,13 +1324,6 @@
     async def on_message(self, message):
         await self.process_commands(message)
 
-<<<<<<< HEAD
-    async def on_interaction(self, interaction: discord.Interaction):
-        await discord.Client.on_interaction(self, interaction)  # type: ignore
-        await self.process_slash_commands(interaction)
-
-=======
->>>>>>> 54cc7922
 
 class Bot(BotBase, discord.Client):
     """Represents a discord bot.
