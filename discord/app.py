from __future__ import annotations

import inspect
import sys
import json
import traceback
from typing import (
    List,
    Optional,
    TypeVar,
    Dict,
    Any,
    TYPE_CHECKING,
    Union,
    Type,
    Literal,
    Tuple,
    Iterable,
    Generic,
    Coroutine,
    Callable,
)
from functools import partial

from .utils import MISSING, maybe_coroutine, evaluate_annotation
from .enums import ApplicationCommandType, InteractionType
from .interactions import Interaction
from .member import Member
from .message import Message
from .user import User
from .channel import PartialSlashChannel
from .role import Role

if TYPE_CHECKING:
    from .client import Client
    from .state import ConnectionState
    from .http import HTTPClient
    from .types.snowflake import Snowflake
    from .types.interactions import (
        ApplicationCommand,
        ApplicationCommandInteractionData,
        ApplicationCommandInteractionDataOption,
        ApplicationCommandOptionChoice,
    )
    from .types.app import ApplicationCommand as UploadableApplicationCommand, SlashCommand as UploadableSlashCommand

__all__ = ("AutoCompleteResponse", "Command", "UserCommand", "MessageCommand", "SlashCommand", "Option")

CommandT = TypeVar("CommandT", bound="Command")
NoneType = type(None)

if TYPE_CHECKING:
    optionbase = Any
else:
    optionbase = object

application_option_type__lookup = {
    str: 3,
    int: 4,
    bool: 5,
    Member: 6,
    User: 6,
    PartialSlashChannel: 7,
    Role: 8,
    float: 10,
}


def _option_to_dict(option: _OptionData) -> dict:
    origin = getattr(option.type, "__origin__", None)
    arg = option.type

    payload = {
        "name": option.name,
        "description": option.description or "none provided",
        "required": True,
        "autocomplete": option.autocomplete,
    }

    if origin is Union:
        if arg.__args__[1] is NoneType:  # type: ignore
            payload["required"] = False
            arg = arg.__args__[0]  # type: ignore
            origin = getattr(arg, "__origin__", None)

        if arg == Union[Member, Role]:
            payload["type"] = 9

    if origin is Literal:
        values = arg.__args__  # type: ignore
        python_type_ = type(values[0])
        if (
            all(type(value) == python_type_ for value in values)
            and python_type_ in application_option_type__lookup.keys()
        ):
            payload["type"] = application_option_type__lookup[python_type_]
            payload["choices"] = [{"name": literal_value, "value": literal_value} for literal_value in values]

    if option.min is not MISSING or option.max is not MISSING:
        if arg not in {int, float}:
            raise ValueError(
                f"min or max specified for argument {option.name}, but is not an int or float."
            )  # TODO: exceptions

        if option.min and option.max and option.min > option.max:
            raise ValueError(f"{option} has a min value that is greater than the max value")

        if option.min:
            payload["min_value"] = option.min
        if option.max:
            payload["max_value"] = option.max

    if origin is not Literal:
        payload["type"] = application_option_type__lookup.get(arg, 3)

    return payload


def _parse_user(
    interaction: Interaction, state: ConnectionState, argument: ApplicationCommandInteractionDataOption
) -> Union[User, Member]:
    target = argument["value"]
    if "members" in interaction.data["resolved"]:  # we're in a guild, parse a member not a user
        payload = interaction.data["resolved"]["members"][target]
        payload["user"] = interaction.data["resolved"]["users"][target]
        return Member(data=payload, state=state, guild=interaction.guild)  # type: ignore

    return User(state=state, data=interaction.data["resolved"]["users"][target])


def _parse_channel(
    interaction: Interaction, state: ConnectionState, argument: ApplicationCommandInteractionDataOption
) -> PartialSlashChannel:
    target = argument["value"]
    resolved = interaction.data["resolved"]["channels"][target]

    return PartialSlashChannel(state=state, data=resolved, guild=interaction.guild)  # type: ignore


def _parse_role(
    interaction: Interaction, state: ConnectionState, argument: ApplicationCommandInteractionDataOption
) -> Role:
    target = argument["value"]
    resolved = interaction.data["resolved"]["roles"][target]

    return Role(guild=interaction.guild, state=state, data=resolved)  # type: ignore


_parse_index = {6: _parse_user, 7: _parse_channel, 8: _parse_role}

T = TypeVar("T")
AutoCompleteResponseT = TypeVar("AutoCompleteResponseT", bound="AutoCompleteResponse")


class AutoCompleteResponse(dict):  # TODO: docs
    """Represents a response to an autocomplete request.
    
    Used to show list of options to the user.
    """
    def add_option(self, name: str, value: Union[str, int]) -> AutoCompleteResponseT:
        """Add an option to the response."""
        self[name] = value
        return self

    def remove_option(self, name: str) -> AutoCompleteResponseT:
        """Remove an option from the response.
        
        Raises
        ------
        KeyError
            The `name` was not found in the response.
        """
        del self[name]
        return self

    def __iter__(self):
        return iter([{"name": k, "value": v} for k, v in self.items()])


<<<<<<< HEAD
class Option:
    """Represents a command option.
    
    Attributes
    ----------
    autocomplete
        Whether or not the option should be autocompleted.
    default
        The default value for the option if the option is optional.
    description
        The description of the option.
    max
        The maximum value for the option. Inclusive. Only valid for integers and floats.
    min
        The minimum value for the option. Inclusive. Only valid for integers and floats.

    """
=======
class Option(optionbase):
>>>>>>> 8c4cd044
    __slots__ = ("autocomplete", "default", "description", "max", "min")

    def __init__(
        self,
        description: str = MISSING,
        *,
        autocomplete: bool = False,
        min: Union[int, float] = MISSING,
        max: Union[int, float] = MISSING,
        default: T = MISSING,
    ) -> None:
        self.description = description
        self.default = default
        self.autocomplete = autocomplete
        self.min = min
        self.max = max


class _OptionData:
    __slots__ = ("autocomplete", "default", "description", "max", "min", "name", "type")

    def __init__(
        self,
        name: str,
        type_: Type[Any],
        autocomplete: bool,
        description: Optional[str] = MISSING,
        default: T = MISSING,
        min: Union[int, float] = MISSING,
        max: Union[int, float] = MISSING,
    ) -> None:
        self.name = name
        self.type = type_
        self.autocomplete = autocomplete
        self.description = description
        self.default = default
        self.min = min
        self.max = max

    def __repr__(self):
        return f"<OptionData name={self.name} type={self.type} default={self.default}>"

    def handle_default(self, interaction: Interaction) -> Any:
        resp = self.default

        if callable(resp):
            resp = resp(interaction)

        return resp


class CommandMeta(type):
    def __new__(
        mcs,
        classname: str,
        bases: tuple,
        attrs: Dict[str, Any],
        *,
        name: str = MISSING,
        description: str = MISSING,
        parent: Command = MISSING,
        guilds: List[Snowflake] = MISSING,
    ):
        attrs["_arguments_"] = arguments = []  # type: List[_OptionData]
        attrs["_children_"] = {}
        attrs["_permissions_"] = {}

        if name is not MISSING:
            attrs["_name_"] = name
        else:
            attrs["_name_"] = classname

        if description:
            attrs["_description_"] = description
        elif attrs.get("__doc__") is not None:
            attrs["_description_"] = inspect.cleandoc(attrs["__doc__"])
        else:
            attrs["_description_"] = MISSING

        attrs["_parent_"] = parent

        attrs["_guilds_"] = guilds or None

        ann = attrs.get("__annotations__", {})

        for k, v in ann.items():
            attr = attrs.get(k, MISSING)
            default = description = min_ = max_ = MISSING
            autocomplete = False
            if isinstance(attr, Option):
                default = attr.default
                description = attr.description
                autocomplete = attr.autocomplete
                min_ = attr.min
                max_ = attr.max

            elif attr is not MISSING:
                default = attr

            arguments.append(_OptionData(k, v, autocomplete, description, default, min_, max_))

        if type is ApplicationCommandType.user_command and (len(arguments) != 1 or arguments[0].name != "target"):
            raise RuntimeError("User Commands must take exactly one argument, named 'target'")  # TODO: exceptions
        elif type is ApplicationCommandType.message_command and (len(arguments) != 1 or arguments[0].name != "message"):
            raise RuntimeError("Message Commands must take exactly one argument, named 'message'")  # TODO: exceptions

        t = super().__new__(mcs, classname, bases, attrs)

        if parent is not MISSING:
            parent._children_[attrs["_name_"]] = t  # type: ignore

        return t


class Command(metaclass=CommandMeta):
    _arguments_: List[_OptionData]
    _name_: str
    _type_: ApplicationCommandType
    _description_: Union[str, MISSING]
    _parent_: Optional[Type[Command]]
    _children_: Dict[str, Type[Command]]
    _id_: Optional[int] = None
    _guilds_: Optional[List[Snowflake]]
    _permissions_: Optional[
        Dict[int, Dict[Snowflake, Tuple[Literal[1, 2], bool]]]
    ]  # guild id: { role/member id: (type, enabled) }

    interaction: Interaction
    client: Client

    @classmethod
    def set_permissions(cls, guild_id: Snowflake, permissions: Dict[Union[Role, Member], bool]) -> None:
        data: Dict[Snowflake, Tuple[Literal[1, 2], bool]] = {}
        for k, v in permissions.items():
            data[k.id] = (1 if isinstance(k, Role) else 2, v)  # type: ignore

        cls._permissions_[int(guild_id)].update(data)

    @classmethod
    def id(cls) -> Optional[int]:
        return cls._id_

    @classmethod
    def type(cls) -> ApplicationCommandType:
        return cls._type_

    @classmethod
    def to_permissions_dict(cls, guild_id: Snowflake) -> dict:
        payload = {"id": cls.id(), "permissions": []}
        if int(guild_id) not in cls._permissions_:
            return payload

        for k, (t, p) in cls._permissions_[guild_id].items():
            payload["permissions"].append({"id": k, "type": t, "permission": p})

        return payload

    @classmethod
    def to_dict(cls) -> dict:
        if cls._type_ is ApplicationCommandType.slash_command and cls._children_:
            payload = {
                "name": cls._name_,
                "description": cls._description_ or "no description",
                "options": [x.to_dict() for x in cls._children_.values()],
            }

            if cls._parent_:
                payload["type"] = 2

            return payload

        options = []
        payload = {
            "name": cls._name_,
            "type": cls._type_.value,  # type: ignore
        }

        if cls._type_ is ApplicationCommandType.slash_command:
            for option in cls._arguments_:
                if isinstance(option.type, str):
                    option.type = evaluate_annotation(option.type, sys.modules[cls.__module__].__dict__, {}, {})
                options.append(_option_to_dict(option))

            payload["description"] = cls._description_ or "no description"
            payload["options"] = options

        return payload

    async def callback(self) -> None:
        """This method is called when the command is used."""
        ...

    async def autocomplete(
        self, options: Dict[str, Union[int, float, str]], focused: str
    ) -> List[ApplicationCommandOptionChoice]:
        """This method is called when an autocomplete is triggered.
        
        Parameters
        ----------
        options : Dict[str, Union[int, float, str]]
            The options that have been filled by the user so far.
        focused : str
            The name of the option that is currently focused.

        Returns
        -------
        :class:`AutoCompleteResponse`
            The response to the autocomplete request.
        """
        ...

    async def check(self) -> bool:
        """This method is called before the callback is called."""
        return True

    async def pre_check(self) -> bool:
        return True

    async def error(self, exception: Exception) -> None:
        """This method is called whenever an exception occurs in :meth:`.autocomplete` or :meth:`.callback`
        
        Parameters
        ----------

        exception : Exception
            The exception that was thrown.
        """
        traceback.print_exception(type(exception), exception, exception.__traceback__)


class UserCommand(Command, Generic[CommandT]):
    _type_ = ApplicationCommandType.user_command

    target: Union[Member, User]

    def _handle_arguments(self, interaction: Interaction, state: ConnectionState, _, __) -> None:
        intr: ApplicationCommandInteractionData = interaction.data

        user = intr["resolved"]["users"].popitem()[1]
        if "members" in intr["resolved"]:
            p = intr["resolved"]["members"].popitem()[1]
            p["user"] = user
            target = Member(data=p, guild=interaction.guild, state=state)  # type: ignore

        else:
            target = User(state=state, data=user)

        self.target = target


class MessageCommand(Command, Generic[CommandT]):
    _type_ = ApplicationCommandType.message_command

    message: Message

    def _handle_arguments(self, interaction: Interaction, state: ConnectionState, _, __) -> None:
        intr: ApplicationCommandInteractionData = interaction.data
        item = intr["resolved"]["messages"].popitem()[1]
        self.message = Message(state=state, channel=interaction.channel, data=item)  # type: ignore


class SlashCommand(Command, Generic[CommandT]):
    _type_ = ApplicationCommandType.slash_command

    def _handle_arguments(
        self,
        interaction: Interaction,
        state: ConnectionState,
        options: List[ApplicationCommandInteractionDataOption],
        arguments: List[_OptionData],
    ) -> None:
        parsed = {}

        for option in options:
            if option["type"] in {3, 4, 5, 10}:
                parsed[option["name"]] = option["value"]
            else:
                parsed[option["name"]] = _parse_index[option["type"]](interaction, state, option)

        unset = {x.name for x in arguments} - set(parsed.keys())
        if unset:
            args: Dict[str, _OptionData] = {x.name: x for x in arguments}
            parsed.update({x: args[x].handle_default(interaction) for x in unset})

        self.__dict__.update(parsed)


if TYPE_CHECKING:
    _callback = Callable[[Client, Interaction, ApplicationCommand], Coroutine[Any, Any, None]]
    commandstoreT = Dict[int, Tuple[ApplicationCommand, _callback]]
    preregistrationT = Dict[
        Optional[int], List[Tuple[Union[UploadableApplicationCommand, UploadableSlashCommand], _callback]]
    ]
    # the None key will hold global commands


class CommandState:
    def __init__(self, state: ConnectionState, http: HTTPClient) -> None:
        self.state = state
        self.http = http
        self._application_id: Optional[str] = None

        self.command_store: commandstoreT = {}  # not using Snowflake to keep one type
        self.pre_registration: preregistrationT = {}

    async def upload_global_commands(self) -> None:
        """
        This function will upload all *global* Application Commands to discord, overwriting previous ones.
        """
        if not self._application_id:
            appinfo = await self.http.application_info()
            self._application_id = appinfo["id"]

        global_commands = self.pre_registration.get(None, [])
        if global_commands:
            store = {(cmd["name"], cmd["type"]): callback for cmd, callback in global_commands}
            payload: List[ApplicationCommand] = await self.http.bulk_upsert_global_commands(
                self._application_id, [cmd[0] for cmd in global_commands]  # type: ignore
            )

            for command in payload:  # type: ApplicationCommand
                self.command_store[int(command["id"])] = (command, store[(command["name"], command["type"])])  # type: ignore

    async def upload_guild_commands(self, guild: Optional[Snowflake] = None) -> None:
        """
        This function will upload all *guild* slash commands to discord, overwriting the previous ones.
        Note: this can be fairly slow, as it involves an api call for every guild you have set slash commands for
        """
        if not self._application_id:
            appinfo = await self.http.application_info()
            self._application_id = appinfo["id"]

        if guild:
            if int(guild) not in self.pre_registration:
                raise ValueError(f"guild {guild} has no slash commands set")

            targets = ((guild, self.pre_registration[int(guild)]),)

        else:
            targets = tuple(self.pre_registration.items())  # type: ignore

        for (guild, commands) in targets:
            if guild is None:
                continue  # global commands

            store = {(cmd["name"], cmd["type"]): callback for cmd, callback in commands}  # type: ignore
            payload: List[ApplicationCommand] = await self.http.bulk_upsert_guild_commands(
                self._application_id, guild, [cmd for cmd, callback in commands]
            )
            for command in payload:
                self.command_store[int(command["id"])] = (command, store[(command["name"], command["type"])])

    def add_command(
        self,
        command: Union[UploadableApplicationCommand, UploadableSlashCommand],
        callback: _callback,
        *,
        guild_ids: Optional[List[Snowflake]] = None,
    ) -> None:
        if guild_ids is None:
            if None not in self.pre_registration:
                self.pre_registration[None] = []

            self.pre_registration[None].append((command, callback))

        else:
            for guild_id in guild_ids:
                guild_id = int(guild_id)
                if guild_id not in self.pre_registration:
                    self.pre_registration[guild_id] = []

                self.pre_registration[guild_id].append((command, callback))

    def _internal_add(self, cls: Type[Command]) -> None:
        async def callback(cls: Type[Command], client: Client, interaction: Interaction, _) -> None:
            
            cls._id_ = int(interaction.data["id"])
            options = interaction.data.get("options")

            # first check if we're dealing with a subcommand
            if cls._type_ is ApplicationCommandType.slash_command:
                while options and options[0]["type"] in {1, 2}:
                    name = options[0]["name"]
                    options = options[0]["options"]
                    cls = cls._children_[name]

            inst = cls()
            inst.client = client
            inst.interaction = interaction

            if interaction.type is InteractionType.application_command_autocomplete:
                try:
                    await self._dispatch_autocomplete(inst, options)
                except Exception as e:
                    client.dispatch("application_command_error", interaction, e)  # TODO: document this one
                    await maybe_coroutine(inst.error, e)

            else:
                try:
                    await self._internal_dispatch(inst, options)
                except Exception as e:
                    client.dispatch("application_command_error", interaction, e)  # TODO: document this one
                    await maybe_coroutine(inst.error, e)

        self.add_command(cls.to_dict(), partial(callback, cls), guild_ids=cls._guilds_ or None)

    async def dispatch(self, client: Client, interaction: Interaction) -> None:
        print(json.dumps(interaction.data, indent=4))
        command, callback = self.command_store.get(int(interaction.data["id"]), (None, None))
        if command is None:
            return

        return await callback(client, interaction, command)

    async def _internal_dispatch(self, inst: CommandT, options: List[ApplicationCommandInteractionDataOption]):
        if not await maybe_coroutine(inst.pre_check):
            raise RuntimeError(f"The pre-check for {inst._name_} failed.")

        inst._handle_arguments(inst.interaction, self.state, options or [], inst._arguments_)

        if not await maybe_coroutine(inst.check):
            raise RuntimeError(f"The check for {inst._name_} failed.")

        await inst.callback()

    async def _dispatch_autocomplete(self, inst: CommandT, data: List[ApplicationCommandInteractionDataOption]):
        options: Dict[str, Optional[Union[str, int, float]]] = {x.name: None for x in inst._arguments_}
        focused = None
        print(data)

        for x in data:
            val = x["value"]

            if x["type"] in {6, 7, 8}:
                options[x["name"]] = int(val)

            else:
                options[x["name"]] = val

            if "focused" in x:
                focused = x["name"]

        resp = await inst.autocomplete(options, focused)
        try:
            resp = list(resp)
        except Exception as e:
            raise ValueError(f"Could not format the returned autocomplete object properly.") from e  # TODO: exceptions

        await inst.interaction.response.autocomplete_result(resp)<|MERGE_RESOLUTION|>--- conflicted
+++ resolved
@@ -177,8 +177,8 @@
         return iter([{"name": k, "value": v} for k, v in self.items()])
 
 
-<<<<<<< HEAD
-class Option:
+
+class Option(optionbase):
     """Represents a command option.
     
     Attributes
@@ -195,9 +195,6 @@
         The minimum value for the option. Inclusive. Only valid for integers and floats.
 
     """
-=======
-class Option(optionbase):
->>>>>>> 8c4cd044
     __slots__ = ("autocomplete", "default", "description", "max", "min")
 
     def __init__(
