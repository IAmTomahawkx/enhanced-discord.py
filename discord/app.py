--- conflicted
+++ resolved
@@ -178,15 +178,6 @@
         return iter([{"name": k, "value": v} for k, v in self.items()])
 
 
-<<<<<<< HEAD
-if TYPE_CHECKING:
-    optionbase = Any
-else:
-    optionbase = object
-
-=======
->>>>>>> 2d0369b5
-
 class Option(optionbase):
     """Represents a command option.
 
