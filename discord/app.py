--- conflicted
+++ resolved
@@ -516,15 +516,9 @@
                 self.pre_registration[guild_id].append((command, callback))
 
     def _internal_add(self, cls: Type[Command]) -> None:
-<<<<<<< HEAD
         async def callback(client: Client, interaction: Interaction, _) -> None:
             _cls = cls
             _cls._id_ = int(interaction.data["id"])
-=======
-        async def callback(cls: Type[Command], client: Client, interaction: Interaction, _) -> None:
-            
-            cls._id_ = int(interaction.data["id"])
->>>>>>> 91533d8b
             options = interaction.data.get("options")
 
             # first check if we're dealing with a subcommand
