--- conflicted
+++ resolved
@@ -713,15 +713,11 @@
             raise ApplicationCommandNotFound(f"ApplicationCommand '{name}' of type {type.name} not found")
 
     def _internal_add(self, cls: Type[Command]) -> None:
-<<<<<<< HEAD
-        async def callback(cls: Type[Command], client: Client, interaction: Interaction, _) -> None:
-
-            cls._id_ = int(interaction.data["id"])
-=======
+      
         async def callback(client: Client, interaction: Interaction, _) -> None:
             _cls = cls
             _cls._id_ = int(interaction.data["id"])
->>>>>>> 2dc2f100
+
             options = interaction.data.get("options")
 
             # first check if we're dealing with a subcommand
